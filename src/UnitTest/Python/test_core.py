--- conflicted
+++ resolved
@@ -299,8 +299,6 @@
     np.testing.assert_equal(a.numpy(), np.array([2, 2, 2, 2, 2, 2]))
 
 
-<<<<<<< HEAD
-=======
 def test_to():
     a = o3d.Tensor(np.array([0.1, 1.2, 2.3, 3.4, 4.5, 5.6]).astype(np.float32))
     b = a.to(o3d.Dtype.Int32)
@@ -339,7 +337,6 @@
                                atol=atol)
 
 
->>>>>>> 5803c4df
 def test_tensorlist_operations():
     a = o3d.TensorList([3, 4], o3d.Dtype.Float32, o3d.Device(), size=1)
     assert a.size() == 1
@@ -365,9 +362,6 @@
     assert e.size() == 8
 
     e += a
-<<<<<<< HEAD
-    assert e.size() == 9
-=======
     assert e.size() == 9
 
 
@@ -497,5 +491,4 @@
     a = o3d.Tensor([1])
     b = o3d.Tensor([2])
     c = a + b
-    assert isinstance(c, o3d.Tensor)  # Not o3d.open3d-pybind.Tensor
->>>>>>> 5803c4df
+    assert isinstance(c, o3d.Tensor)  # Not o3d.open3d-pybind.Tensor