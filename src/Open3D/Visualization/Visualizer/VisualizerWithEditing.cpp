--- conflicted
+++ resolved
@@ -112,13 +112,8 @@
         ResetViewPoint(true);
     }
     utility::LogDebug(
-<<<<<<< HEAD
-            "Add geometry and update bounding box to {}\n",
-            view_control_ptr_->GetBoundingBox().GetLogInfo().c_str());
-=======
             "Add geometry and update bounding box to {}",
             view_control_ptr_->GetBoundingBox().GetPrintInfo().c_str());
->>>>>>> 9dd82222
     return UpdateGeometry();
 }
 
