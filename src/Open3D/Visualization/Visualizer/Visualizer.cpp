// ----------------------------------------------------------------------------
// -                        Open3D: www.open3d.org                            -
// ----------------------------------------------------------------------------
// The MIT License (MIT)
//
// Copyright (c) 2018 www.open3d.org
//
// Permission is hereby granted, free of charge, to any person obtaining a copy
// of this software and associated documentation files (the "Software"), to deal
// in the Software without restriction, including without limitation the rights
// to use, copy, modify, merge, publish, distribute, sublicense, and/or sell
// copies of the Software, and to permit persons to whom the Software is
// furnished to do so, subject to the following conditions:
//
// The above copyright notice and this permission notice shall be included in
// all copies or substantial portions of the Software.
//
// THE SOFTWARE IS PROVIDED "AS IS", WITHOUT WARRANTY OF ANY KIND, EXPRESS OR
// IMPLIED, INCLUDING BUT NOT LIMITED TO THE WARRANTIES OF MERCHANTABILITY,
// FITNESS FOR A PARTICULAR PURPOSE AND NONINFRINGEMENT. IN NO EVENT SHALL THE
// AUTHORS OR COPYRIGHT HOLDERS BE LIABLE FOR ANY CLAIM, DAMAGES OR OTHER
// LIABILITY, WHETHER IN AN ACTION OF CONTRACT, TORT OR OTHERWISE, ARISING
// FROM, OUT OF OR IN CONNECTION WITH THE SOFTWARE OR THE USE OR OTHER DEALINGS
// IN THE SOFTWARE.
// ----------------------------------------------------------------------------

#include "Open3D/Visualization/Visualizer/Visualizer.h"

#include "Open3D/Geometry/TriangleMesh.h"

namespace open3d {

namespace {

class GLFWEnvironmentSingleton {
private:
<<<<<<< HEAD

    GLFWEnvironmentSingleton() { utility::PrintDebug("GLFW init.\n"); }
=======
    GLFWEnvironmentSingleton() { utility::LogDebug("GLFW init.\n"); }
>>>>>>> cf20af62
    GLFWEnvironmentSingleton(const GLFWEnvironmentSingleton &) = delete;
    GLFWEnvironmentSingleton &operator=(const GLFWEnvironmentSingleton &) =
            delete;
public:
    ~GLFWEnvironmentSingleton() {
        glfwTerminate();
        utility::LogDebug("GLFW destruct.\n");
    }

public:
    static GLFWEnvironmentSingleton &GetInstance() {
        static GLFWEnvironmentSingleton singleton;
        return singleton;
    }

    static int InitGLFW() {
        GLFWEnvironmentSingleton::GetInstance();
        return glfwInit();
    }

    static void GLFWErrorCallback(int error, const char *description) {
        utility::LogError("GLFW Error: {}\n", description);
    }
};

}  // unnamed namespace

namespace visualization {

Visualizer::Visualizer() {}

Visualizer::~Visualizer() {
    glfwTerminate();  // to be safe
}

bool Visualizer::CreateVisualizerWindow(
        const std::string &window_name /* = "Open3D"*/,
        const int width /* = 640*/,
        const int height /* = 480*/,
        const int left /* = 50*/,
        const int top /* = 50*/,
        const bool visible /* = true*/) {
    window_name_ = window_name;
    if (window_) {  // window already created
        UpdateWindowTitle();
        glfwSetWindowPos(window_, left, top);
        glfwSetWindowSize(window_, width, height);
#ifdef __APPLE__
        glfwSetWindowSize(window_,
                          std::round(width * pixel_to_screen_coordinate_),
                          std::round(height * pixel_to_screen_coordinate_));
        glfwSetWindowPos(window_,
                         std::round(left * pixel_to_screen_coordinate_),
                         std::round(top * pixel_to_screen_coordinate_));
#endif  //__APPLE__
        return true;
    }

    glfwSetErrorCallback(GLFWEnvironmentSingleton::GLFWErrorCallback);
    if (!GLFWEnvironmentSingleton::InitGLFW()) {
        utility::LogError("Failed to initialize GLFW\n");
        return false;
    }

    glfwWindowHint(GLFW_SAMPLES, 4);
    glfwWindowHint(GLFW_CONTEXT_VERSION_MAJOR, 3);
    glfwWindowHint(GLFW_CONTEXT_VERSION_MINOR, 3);
    glfwWindowHint(GLFW_OPENGL_FORWARD_COMPAT, GL_TRUE);
    glfwWindowHint(GLFW_OPENGL_PROFILE, GLFW_OPENGL_CORE_PROFILE);
    glfwWindowHint(GLFW_VISIBLE, visible ? 1 : 0);

    window_ = glfwCreateWindow(width, height, window_name_.c_str(), NULL, NULL);
    if (!window_) {
        utility::LogError("Failed to create window\n");
        return false;
    }
    glfwSetWindowPos(window_, left, top);
    glfwSetWindowUserPointer(window_, this);

#ifdef __APPLE__
    // Some hacks to get pixel_to_screen_coordinate_
    glfwSetWindowSize(window_, 100, 100);
    glfwSetWindowPos(window_, 100, 100);
    int pixel_width_in_osx, pixel_height_in_osx;
    glfwGetFramebufferSize(window_, &pixel_width_in_osx, &pixel_height_in_osx);
    if (pixel_width_in_osx > 0) {
        pixel_to_screen_coordinate_ = 100.0 / (double)pixel_width_in_osx;
    } else {
        pixel_to_screen_coordinate_ = 1.0;
    }
    glfwSetWindowSize(window_, std::round(width * pixel_to_screen_coordinate_),
                      std::round(height * pixel_to_screen_coordinate_));
    glfwSetWindowPos(window_, std::round(left * pixel_to_screen_coordinate_),
                     std::round(top * pixel_to_screen_coordinate_));
#endif  //__APPLE__

    auto window_refresh_callback = [](GLFWwindow *window) {
        static_cast<Visualizer *>(glfwGetWindowUserPointer(window))
                ->WindowRefreshCallback(window);
    };
    glfwSetWindowRefreshCallback(window_, window_refresh_callback);

    auto window_resize_callback = [](GLFWwindow *window, int w, int h) {
        static_cast<Visualizer *>(glfwGetWindowUserPointer(window))
                ->WindowResizeCallback(window, w, h);
    };
    glfwSetFramebufferSizeCallback(window_, window_resize_callback);

    auto mouse_move_callback = [](GLFWwindow *window, double x, double y) {
        static_cast<Visualizer *>(glfwGetWindowUserPointer(window))
                ->MouseMoveCallback(window, x, y);
    };
    glfwSetCursorPosCallback(window_, mouse_move_callback);

    auto mouse_scroll_callback = [](GLFWwindow *window, double x, double y) {
        static_cast<Visualizer *>(glfwGetWindowUserPointer(window))
                ->MouseScrollCallback(window, x, y);
    };
    glfwSetScrollCallback(window_, mouse_scroll_callback);

    auto mouse_button_callback = [](GLFWwindow *window, int button, int action,
                                    int mods) {
        static_cast<Visualizer *>(glfwGetWindowUserPointer(window))
                ->MouseButtonCallback(window, button, action, mods);
    };
    glfwSetMouseButtonCallback(window_, mouse_button_callback);

    auto key_press_callback = [](GLFWwindow *window, int key, int scancode,
                                 int action, int mods) {
        static_cast<Visualizer *>(glfwGetWindowUserPointer(window))
                ->KeyPressCallback(window, key, scancode, action, mods);
    };
    glfwSetKeyCallback(window_, key_press_callback);

    auto window_close_callback = [](GLFWwindow *window) {
        static_cast<Visualizer *>(glfwGetWindowUserPointer(window))
                ->WindowCloseCallback(window);
    };
    glfwSetWindowCloseCallback(window_, window_close_callback);

    glfwMakeContextCurrent(window_);
    glfwSwapInterval(1);

    if (InitOpenGL() == false) {
        return false;
    }

    if (InitViewControl() == false) {
        return false;
    }

    if (InitRenderOption() == false) {
        return false;
    }

    int window_width, window_height;
    glfwGetFramebufferSize(window_, &window_width, &window_height);
    WindowResizeCallback(window_, window_width, window_height);

    UpdateWindowTitle();

    is_initialized_ = true;
    return true;
}

void Visualizer::DestroyVisualizerWindow() {
    is_initialized_ = false;
    /** Unbind everything BEFORE context is destroyed.
     * Otherwise CUDA OpenGL interpolation will crash **/
    for (auto & renderer_ptr : geometry_renderer_ptrs_) {
        renderer_ptr->UpdateGeometry();
    }
    glDeleteVertexArrays(1, &vao_id_);
    glfwDestroyWindow(window_);
}

void Visualizer::RegisterAnimationCallback(
        std::function<bool(Visualizer *)> callback_func) {
    animation_callback_func_ = callback_func;
}

bool Visualizer::InitViewControl() {
    view_control_ptr_ = std::unique_ptr<ViewControl>(new ViewControl);
    ResetViewPoint();
    return true;
}

bool Visualizer::InitRenderOption() {
    render_option_ptr_ = std::unique_ptr<RenderOption>(new RenderOption);
    return true;
}

void Visualizer::UpdateWindowTitle() {
    if (window_ != NULL) {
        glfwSetWindowTitle(window_, window_name_.c_str());
    }
}

void Visualizer::BuildUtilities() {
    glfwMakeContextCurrent(window_);

    // 0. Build coordinate frame
    const auto boundingbox = GetViewControl().GetBoundingBox();
    coordinate_frame_mesh_ptr_ = geometry::TriangleMesh::CreateCoordinateFrame(
            boundingbox.GetMaxExtend() * 0.2, boundingbox.min_bound_);
    coordinate_frame_mesh_renderer_ptr_ =
        std::make_shared<glsl::CoordinateFrameRenderer>();
    if (coordinate_frame_mesh_renderer_ptr_->AddGeometry(
                coordinate_frame_mesh_ptr_) == false) {
        return;
    }
    utility_ptrs_.push_back(coordinate_frame_mesh_ptr_);
    utility_renderer_ptrs_.push_back(coordinate_frame_mesh_renderer_ptr_);
}

void Visualizer::Run() {
    BuildUtilities();
    UpdateWindowTitle();
    while (bool(animation_callback_func_) ? PollEvents() : WaitEvents()) {
        if (bool(animation_callback_func_in_loop_)) {
            if (animation_callback_func_in_loop_(this)) {
                UpdateGeometry();
            }
            // Set render flag as dirty anyways, because when we use callback
            // functions, we assume something has been changed in the callback
            // and the redraw event should be triggered.
            UpdateRender();
        }
    }
}

void Visualizer::Close() {
    /** Unbind everything BEFORE context is destroyed.
     * Otherwise CUDA OpenGL interpolation will crash **/
    for (auto &renderer_ptr : geometry_renderer_ptrs_) {
        renderer_ptr->UpdateGeometry();
    }
    glfwSetWindowShouldClose(window_, GL_TRUE);
    utility::LogDebug("[Visualizer] Window closing.\n");
}

bool Visualizer::WaitEvents() {
    if (is_initialized_ == false) {
        return false;
    }
    glfwMakeContextCurrent(window_);
    if (is_redraw_required_) {
        WindowRefreshCallback(window_);
    }
    animation_callback_func_in_loop_ = animation_callback_func_;
    glfwWaitEvents();
    return !glfwWindowShouldClose(window_);
}

bool Visualizer::PollEvents() {
    if (is_initialized_ == false) {
        return false;
    }
    glfwMakeContextCurrent(window_);
    if (is_redraw_required_) {
        WindowRefreshCallback(window_);
    }
    animation_callback_func_in_loop_ = animation_callback_func_;
    glfwPollEvents();
    return !glfwWindowShouldClose(window_);
}

bool Visualizer::AddGeometry(
        std::shared_ptr<const geometry::Geometry> geometry_ptr) {
    if (is_initialized_ == false) {
        return false;
    }
    glfwMakeContextCurrent(window_);
    std::shared_ptr<glsl::GeometryRenderer> renderer_ptr;
    if (geometry_ptr->GetGeometryType() ==
        geometry::Geometry::GeometryType::Unspecified) {
        return false;
    } else if (geometry_ptr->GetGeometryType() ==
               geometry::Geometry::GeometryType::PointCloud) {
        renderer_ptr = std::make_shared<glsl::PointCloudRenderer>();
        if (renderer_ptr->AddGeometry(geometry_ptr) == false) {
            return false;
        }
    } else if (geometry_ptr->GetGeometryType() ==
               geometry::Geometry::GeometryType::VoxelGrid) {
        renderer_ptr = std::make_shared<glsl::VoxelGridRenderer>();
        if (renderer_ptr->AddGeometry(geometry_ptr) == false) {
            return false;
        }
    } else if (geometry_ptr->GetGeometryType() ==
               geometry::Geometry::GeometryType::Octree) {
        renderer_ptr = std::make_shared<glsl::OctreeRenderer>();
        if (renderer_ptr->AddGeometry(geometry_ptr) == false) {
            return false;
        }
    } else if (geometry_ptr->GetGeometryType() ==
               geometry::Geometry::GeometryType::LineSet) {
        renderer_ptr = std::make_shared<glsl::LineSetRenderer>();
        if (renderer_ptr->AddGeometry(geometry_ptr) == false) {
            return false;
        }
    } else if (geometry_ptr->GetGeometryType() ==
                       geometry::Geometry::GeometryType::TriangleMesh ||
               geometry_ptr->GetGeometryType() ==
                       geometry::Geometry::GeometryType::HalfEdgeTriangleMesh) {
        renderer_ptr = std::make_shared<glsl::TriangleMeshRenderer>();
        if (renderer_ptr->AddGeometry(geometry_ptr) == false) {
            return false;
        }
    } else if (geometry_ptr->GetGeometryType() ==
               geometry::Geometry::GeometryType::Image) {
        renderer_ptr = std::make_shared<glsl::ImageRenderer>();
        if (renderer_ptr->AddGeometry(geometry_ptr) == false) {
            return false;
        }
    } else if (geometry_ptr->GetGeometryType() ==
               geometry::Geometry::GeometryType::RGBDImage) {
        renderer_ptr = std::make_shared<glsl::RGBDImageRenderer>();
        if (renderer_ptr->AddGeometry(geometry_ptr) == false) {
            return false;
        }
    } else if (geometry_ptr->GetGeometryType() ==
               geometry::Geometry::GeometryType::TetraMesh) {
        renderer_ptr = std::make_shared<glsl::TetraMeshRenderer>();
        if (renderer_ptr->AddGeometry(geometry_ptr) == false) {
            return false;
        }
    } else if (geometry_ptr->GetGeometryType() ==
               geometry::Geometry::GeometryType::OrientedBoundingBox) {
        renderer_ptr = std::make_shared<glsl::OrientedBoundingBoxRenderer>();
        if (renderer_ptr->AddGeometry(geometry_ptr) == false) {
            return false;
        }
    } else if (geometry_ptr->GetGeometryType() ==
               geometry::Geometry::GeometryType::AxisAlignedBoundingBox) {
        renderer_ptr = std::make_shared<glsl::AxisAlignedBoundingBoxRenderer>();
        if (renderer_ptr->AddGeometry(geometry_ptr) == false) {
            return false;
        }
<<<<<<< HEAD
        geometry_renderer_ptrs_.push_back(renderer_ptr);
    }
    else {
=======
    } else {
>>>>>>> cf20af62
        return false;
    }
    geometry_renderer_ptrs_.insert(renderer_ptr);
    geometry_ptrs_.insert(geometry_ptr);
    view_control_ptr_->FitInGeometry(*geometry_ptr);
    ResetViewPoint();
    utility::LogDebug(
            "Add geometry and update bounding box to {}\n",
            view_control_ptr_->GetBoundingBox().GetPrintInfo().c_str());
    return UpdateGeometry();
}

bool Visualizer::RemoveGeometry(
        std::shared_ptr<const geometry::Geometry> geometry_ptr) {
    if (is_initialized_ == false) {
        return false;
    }
    glfwMakeContextCurrent(window_);
    std::shared_ptr<glsl::GeometryRenderer> geometry_renderer_delete = NULL;
    for (auto &geometry_renderer_ptr : geometry_renderer_ptrs_) {
        if (geometry_renderer_ptr->GetGeometry() == geometry_ptr)
            geometry_renderer_delete = geometry_renderer_ptr;
    }
    if (geometry_renderer_delete == NULL) return false;
    geometry_renderer_ptrs_.erase(geometry_renderer_delete);
    geometry_ptrs_.erase(geometry_ptr);
    ResetViewPoint(true);
    utility::LogDebug(
            "Remove geometry and update bounding box to {}\n",
            view_control_ptr_->GetBoundingBox().GetPrintInfo().c_str());
    return UpdateGeometry();
}

bool Visualizer::UpdateGeometry() {
    glfwMakeContextCurrent(window_);
    bool success = true;
    for (const auto &renderer_ptr : geometry_renderer_ptrs_) {
        success = (success && renderer_ptr->UpdateGeometry());
    }
    UpdateRender();
    return success;
}

void Visualizer::UpdateRender() { is_redraw_required_ = true; }

bool Visualizer::HasGeometry() const { return !geometry_ptrs_.empty(); }

void Visualizer::PrintVisualizerHelp() {
    // clang-format off
    utility::LogInfo("  -- Mouse view control --\n");
    utility::LogInfo("    Left button + drag         : Rotate.\n");
    utility::LogInfo("    Ctrl + left button + drag  : Translate.\n");
    utility::LogInfo("    Wheel button + drag        : Translate.\n");
    utility::LogInfo("    Shift + left button + drag : Roll.\n");
    utility::LogInfo("    Wheel                      : Zoom in/out.\n");
    utility::LogInfo("\n");
    utility::LogInfo("  -- Keyboard view control --\n");
    utility::LogInfo("    [/]          : Increase/decrease field of view.\n");
    utility::LogInfo("    R            : Reset view point.\n");
    utility::LogInfo("    Ctrl/Cmd + C : Copy current view status into the clipboard.\n");
    utility::LogInfo("    Ctrl/Cmd + V : Paste view status from clipboard.\n");
    utility::LogInfo("\n");
    utility::LogInfo("  -- General control --\n");
    utility::LogInfo("    Q, Esc       : Exit window.\n");
    utility::LogInfo("    H            : Print help message.\n");
    utility::LogInfo("    P, PrtScn    : Take a screen capture.\n");
    utility::LogInfo("    D            : Take a depth capture.\n");
    utility::LogInfo("    O            : Take a capture of current rendering settings.\n");
    utility::LogInfo("\n");
    utility::LogInfo("  -- Render mode control --\n");
    utility::LogInfo("    L            : Turn on/off lighting.\n");
    utility::LogInfo("    +/-          : Increase/decrease point size.\n");
    utility::LogInfo("    Ctrl + +/-   : Increase/decrease width of geometry::LineSet.\n");
    utility::LogInfo("    N            : Turn on/off point cloud normal rendering.\n");
    utility::LogInfo("    S            : Toggle between mesh flat shading and smooth shading.\n");
    utility::LogInfo("    W            : Turn on/off mesh wireframe.\n");
    utility::LogInfo("    B            : Turn on/off back face rendering.\n");
    utility::LogInfo("    I            : Turn on/off image zoom in interpolation.\n");
    utility::LogInfo("    T            : Toggle among image render:\n");
    utility::LogInfo("                   no stretch / keep ratio / freely stretch.\n");
    utility::LogInfo("\n");
    utility::LogInfo("  -- Color control --\n");
    utility::LogInfo("    0..4,9       : Set point cloud color option.\n");
    utility::LogInfo("                   0 - Default behavior, render point color.\n");
    utility::LogInfo("                   1 - Render point color.\n");
    utility::LogInfo("                   2 - x coordinate as color.\n");
    utility::LogInfo("                   3 - y coordinate as color.\n");
    utility::LogInfo("                   4 - z coordinate as color.\n");
    utility::LogInfo("                   9 - normal as color.\n");
    utility::LogInfo("    Ctrl + 0..4,9: Set mesh color option.\n");
    utility::LogInfo("                   0 - Default behavior, render uniform gray color.\n");
    utility::LogInfo("                   1 - Render point color.\n");
    utility::LogInfo("                   2 - x coordinate as color.\n");
    utility::LogInfo("                   3 - y coordinate as color.\n");
    utility::LogInfo("                   4 - z coordinate as color.\n");
    utility::LogInfo("                   9 - normal as color.\n");
    utility::LogInfo("    Shift + 0..4 : Color map options.\n");
    utility::LogInfo("                   0 - Gray scale color.\n");
    utility::LogInfo("                   1 - JET color map.\n");
    utility::LogInfo("                   2 - SUMMER color map.\n");
    utility::LogInfo("                   3 - WINTER color map.\n");
    utility::LogInfo("                   4 - HOT color map.\n");
    utility::LogInfo("\n");
    // clang-format on
}
}  // namespace visualization
}  // namespace open3d<|MERGE_RESOLUTION|>--- conflicted
+++ resolved
@@ -34,15 +34,11 @@
 
 class GLFWEnvironmentSingleton {
 private:
-<<<<<<< HEAD
-
-    GLFWEnvironmentSingleton() { utility::PrintDebug("GLFW init.\n"); }
-=======
     GLFWEnvironmentSingleton() { utility::LogDebug("GLFW init.\n"); }
->>>>>>> cf20af62
     GLFWEnvironmentSingleton(const GLFWEnvironmentSingleton &) = delete;
     GLFWEnvironmentSingleton &operator=(const GLFWEnvironmentSingleton &) =
             delete;
+
 public:
     ~GLFWEnvironmentSingleton() {
         glfwTerminate();
@@ -246,7 +242,7 @@
     coordinate_frame_mesh_ptr_ = geometry::TriangleMesh::CreateCoordinateFrame(
             boundingbox.GetMaxExtend() * 0.2, boundingbox.min_bound_);
     coordinate_frame_mesh_renderer_ptr_ =
-        std::make_shared<glsl::CoordinateFrameRenderer>();
+            std::make_shared<glsl::CoordinateFrameRenderer>();
     if (coordinate_frame_mesh_renderer_ptr_->AddGeometry(
                 coordinate_frame_mesh_ptr_) == false) {
         return;
@@ -379,13 +375,7 @@
         if (renderer_ptr->AddGeometry(geometry_ptr) == false) {
             return false;
         }
-<<<<<<< HEAD
-        geometry_renderer_ptrs_.push_back(renderer_ptr);
-    }
-    else {
-=======
     } else {
->>>>>>> cf20af62
         return false;
     }
     geometry_renderer_ptrs_.insert(renderer_ptr);
