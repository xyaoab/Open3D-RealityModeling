--- conflicted
+++ resolved
@@ -48,19 +48,6 @@
         Octree = 3,
         /// LineSet
         LineSet = 4,
-<<<<<<< HEAD
-        TriangleMesh = 5,
-        HalfEdgeTriangleMesh = 6,
-        Image = 7,
-        RGBDImage = 8,
-        TetraMesh = 9,
-        OrientedBoundingBox = 10,
-        AxisAlignedBoundingBox = 11,
-
-        PointCloudCuda = 12,
-        TriangleMeshCuda = 13,
-        ImageCuda = 14
-=======
         /// MeshBase
         MeshBase = 5,
         /// TriangleMesh
@@ -77,7 +64,6 @@
         OrientedBoundingBox = 11,
         /// AxisAlignedBoundingBox
         AxisAlignedBoundingBox = 12,
->>>>>>> 9dd82222
     };
 
 public:
