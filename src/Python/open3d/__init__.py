# ----------------------------------------------------------------------------
# -                        Open3D: www.open3d.org                            -
# ----------------------------------------------------------------------------
# The MIT License (MIT)
#
# Copyright (c) 2018 www.open3d.org
#
# Permission is hereby granted, free of charge, to any person obtaining a copy
# of this software and associated documentation files (the "Software"), to deal
# in the Software without restriction, including without limitation the rights
# to use, copy, modify, merge, publish, distribute, sublicense, and/or sell
# copies of the Software, and to permit persons to whom the Software is
# furnished to do so, subject to the following conditions:
#
# The above copyright notice and this permission notice shall be included in
# all copies or substantial portions of the Software.
#
# THE SOFTWARE IS PROVIDED "AS IS", WITHOUT WARRANTY OF ANY KIND, EXPRESS OR
# IMPLIED, INCLUDING BUT NOT LIMITED TO THE WARRANTIES OF MERCHANTABILITY,
# FITNESS FOR A PARTICULAR PURPOSE AND NONINFRINGEMENT. IN NO EVENT SHALL THE
# AUTHORS OR COPYRIGHT HOLDERS BE LIABLE FOR ANY CLAIM, DAMAGES OR OTHER
# LIABILITY, WHETHER IN AN ACTION OF CONTRACT, TORT OR OTHERWISE, ARISING
# FROM, OUT OF OR IN CONNECTION WITH THE SOFTWARE OR THE USE OR OTHER DEALINGS
# IN THE SOFTWARE.
# ----------------------------------------------------------------------------

try:
    # Azure Kinect is not officially supported on Ubuntu 16.04, this is an
    # unofficial workaround. Install the fix package with
    # `pip install open3d_azure_kinect_ubuntu1604_fix`
    import open3d_azure_kinect_ubuntu1604_fix
except:
    pass

# Workaround when multiple copies of the OpenMP runtime have been linked to
# the program, which happens when PyTorch loads OpenMP runtime first. Not that
# this method is "unsafe, unsupported, undocumented", but we found it to be
# generally safe to use. This should be deprecated once we found a way to
# "ensure that only a single OpenMP runtime is linked into the process".
#
# https://github.com/llvm-mirror/openmp/blob/8453ca8594e1a5dd8a250c39bf8fcfbfb1760e60/runtime/src/i18n/en_US.txt#L449
# https://github.com/dmlc/xgboost/issues/1715
import os
os.environ['KMP_DUPLICATE_LIB_OK'] = 'True'

from open3d.open3d_pybind import camera
from open3d.open3d_pybind import color_map
from open3d.open3d_pybind import geometry
from open3d.open3d_pybind import integration
from open3d.open3d_pybind import io
from open3d.open3d_pybind import odometry
from open3d.open3d_pybind import registration
from open3d.open3d_pybind import utility
from open3d.open3d_pybind import visualization

from open3d.open3d_pybind import Dtype
from open3d.open3d_pybind import Device
from open3d.open3d_pybind import DtypeUtil
from open3d.open3d_pybind import cuda
from open3d.core import SizeVector
from open3d.core import Tensor
from open3d.core import TensorList
<<<<<<< HEAD
=======

from open3d.open3d_pybind import NoneType
none = NoneType()
>>>>>>> 5803c4df

__version__ = '@PROJECT_VERSION@'

if "@ENABLE_JUPYTER@" == "ON":
    from .j_visualizer import *

    def _jupyter_nbextension_paths():
        return [{
            'section': 'notebook',
            'src': 'static',
            'dest': 'open3d',
            'require': 'open3d/extension'
        }]


_build_config = {
    "BUILD_TENSORFLOW_OPS": "@BUILD_TENSORFLOW_OPS@" == "ON",
}<|MERGE_RESOLUTION|>--- conflicted
+++ resolved
@@ -60,12 +60,9 @@
 from open3d.core import SizeVector
 from open3d.core import Tensor
 from open3d.core import TensorList
-<<<<<<< HEAD
-=======
 
 from open3d.open3d_pybind import NoneType
 none = NoneType()
->>>>>>> 5803c4df
 
 __version__ = '@PROJECT_VERSION@'
 
