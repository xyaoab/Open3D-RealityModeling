//
// Created by wei on 10/10/18.
//

#pragma once

#include <Cuda/Common/UtilsCuda.h>
#include "IntegrationClasses.h"

#include <Cuda/Container/HashTableCuda.h>

#include <Cuda/Camera/PinholeCameraIntrinsicCuda.h>
#include <Cuda/Common/LinearAlgebraCuda.h>
#include <Cuda/Common/TransformCuda.h>
#include <Cuda/Geometry/RGBDImageCuda.h>

#include <Cuda/Geometry/PointCloudCuda.h>
#include <memory>

namespace open3d {
namespace cuda {

class ScalableTSDFVolumeCudaDevice {
public:
    typedef HashTableCudaDevice<Vector3i,
                                UniformTSDFVolumeCudaDevice,
                                SpatialHasher>
            SpatialHashTableCudaDevice;

public:
    int N_;

    /** (N * N * N) * value_capacity **/
    float *tsdf_memory_pool_;
    uchar *weight_memory_pool_;
    Vector3b *color_memory_pool_;

    /** These are return values when subvolume is null.
     *  Refer to tsdf(), etc **/
    float tsdf_dummy_ = 0;
    uchar weight_dummy_ = 0;
    Vector3b color_dummy_ = Vector3b(0);

    SpatialHashTableCudaDevice hash_table_;

    /** Below are the extended part of the hash table.
     *  The essential idea is that we wish to
     *  1. Compress all the hashed subvolumes so that they can be processed in
     *     parallel with trivial indexing. (Active subvolumes)
     *  2. Meanwhile know its reverse, i.e. what's the index in array of the
     *     active subvolumes given the 3D index.
     *  Refer to function @ActivateSubvolume **/
    /** f: R -> R^3. Given index, query subvolume coordinate **/
    ArrayCudaDevice<HashEntry<Vector3i>> active_subvolume_entry_array_;
    /** f: R^3 -> R -> R. Given subvolume coordinate, query index **/
    int *active_subvolume_indices_;

public:
    int bucket_count_;
    int value_capacity_;

    float voxel_length_;
    float inv_voxel_length_;
    float sdf_trunc_;
    TransformCuda transform_volume_to_world_;
    TransformCuda transform_world_to_volume_;

public:
    /** This adds the entry into the active entry array,
     *  waiting for parallel processing.
     *  The tricky part is that we also have to know its reverse (for meshing):
     *  given Xsv, we also wish to know the active subvolume id.
     *  That is stored in @active_subvolume_indices_. **/
    __DEVICE__ void ActivateSubvolume(const HashEntry<Vector3i> &entry);
    __DEVICE__ int QueryActiveSubvolumeIndex(const Vector3i &key);

public:
    /** Coordinate conversions
     *  Duplicate functions of UniformTSDFVolume (how to simplify?) **/
    __DEVICE__ inline Vector3f voxelf_to_world(const Vector3f &X);
    __DEVICE__ inline Vector3f world_to_voxelf(const Vector3f &Xw);
    __DEVICE__ inline Vector3f voxelf_to_volume(const Vector3f &X);
    __DEVICE__ inline Vector3f volume_to_voxelf(const Vector3f &Xv);

    /** Similar to LocateVolumeUnit **/
    __DEVICE__ inline Vector3i voxel_locate_subvolume(const Vector3i &X);
    __DEVICE__ inline Vector3i voxelf_locate_subvolume(const Vector3f &X);

    __DEVICE__ inline Vector3i voxel_global_to_local(const Vector3i &X,
                                                     const Vector3i &Xsv);
    __DEVICE__ inline Vector3f voxelf_global_to_local(const Vector3f &X,
                                                      const Vector3i &Xsv);

    __DEVICE__ inline Vector3i voxel_local_to_global(const Vector3i &Xlocal,
                                                     const Vector3i &Xsv);
    __DEVICE__ inline Vector3f voxelf_local_to_global(const Vector3f &Xlocal,
                                                      const Vector3i &Xsv);

    __DEVICE__ UniformTSDFVolumeCudaDevice *QuerySubvolume(const Vector3i &Xsv);

    /** Unoptimized access and interpolation
     * (required hash-table access every access, good for RayCasting) **/
    __DEVICE__ float &tsdf(const Vector3i &X);
    __DEVICE__ uchar &weight(const Vector3i &X);
    __DEVICE__ Vector3b &color(const Vector3i &X);

    __DEVICE__ float TSDFAt(const Vector3f &X);
    __DEVICE__ uchar WeightAt(const Vector3f &X);
    __DEVICE__ Vector3b ColorAt(const Vector3f &X);
    __DEVICE__ Vector3f GradientAt(const Vector3f &X);

    /**
     * Optimized access and interpolation using cached neighbor subvolumes.
     *
     * NOTE:
     * Interpolation, especially on boundaries, is very expensive when kernels
     * frequently query neighbor volumes.
     * In a typical kernel like MC, we cache them in __shared__ memory.
     *
     * In the beginning of a kernel, we query these volumes and syncthreads.
     * The neighbors are stored in __shared__ subvolumes[N].
     *
     * > The neighbor subvolume indices for value interpolation are
     *  (0, 1) x (0, 1) x (0, 1) -> N = 8
     *
     * > For gradient interpolation, more neighbors have to be considered
     *   (0, 1) x (0, 1) x (0, 1)   8
     *   (-1, ) x (0, 1) x (0, 1) + 4
     *   (0, 1) x (-1, ) x (0, 1) + 4
     *   (0, 1) x (0, 1) x (-1, ) + 4 -> N = 20
     *
     * > To simplify, we define all the 27 neighbor indices
     *   (not necessary to assign them all in pre-processing, but it is
     *   anyway not too expensive to do so).
     *   (-1, 0, 1) ^ 3 -> N = 27
     *   The 3D neighbor indices are converted to 1D in LinearizeNeighborIndex.
     *
     * ---
     *
     * Given X = (x, y, z) in voxel units, the optimized query should be:
     * 0. > Decide the subvolume this kernel is working on (Xsv, can be
     *      stored in @target_subvolume_entry_array_ beforehand),
     *      and pre-allocate to cache neighbor @cached_subvolumes
     *      in shared memory.
     *
     *      For each voxel (X):
     * 1. > Get voxel coordinate in this specific volume
     *      Vector3f Xlocal = voxel[f]_global_to_local(X, Xsv);
     *
     * 2. > Check if it is on boundary (danger zone)
     *      OnBoundary[f](Xlocal)
     *
     * 3. > If not, directly use subvolumes[LinearizeNeighborOffset(Vector3i(0)]
     *      to access/interpolate data
     *
     * 4. > If so, use XXXOnBorderAt(Xlocal) to interpolate.
     *      These functions will first query neighbors for each point to
     *      interpolate, and access them from cached subvolumes
     *        Vector3i dXsv = NeighborOffsetOfBoundaryVoxel(Xlocal)
     *        cached_subvolumes[LinearizeNeighborOffset(dXsv)].tsdf() ...
     */
    /** Decide which version of function we should use **/
    __DEVICE__ inline bool OnBoundary(const Vector3i &Xlocal,
                                      bool for_gradient = false);
    __DEVICE__ inline bool OnBoundaryf(const Vector3f &Xlocal,
                                       bool for_gradient = false);

    /** Query neighbor subvolumes and cache them or access them **/
    __DEVICE__ inline Vector3i NeighborOffsetOfBoundaryVoxel(
            const Vector3i &Xlocal);
    __DEVICE__ inline int LinearizeNeighborOffset(const Vector3i &dXsv);
    __DEVICE__ inline Vector3i BoundaryVoxelInNeighbor(const Vector3i &Xlocal,
                                                       const Vector3i &dXsv);

    __DEVICE__ void CacheNeighborSubvolumes(
            const Vector3i &Xsv,
            const Vector3i &dXsv,
            int *cached_subvolume_indices,
            UniformTSDFVolumeCudaDevice **cached_subvolumes);

    /** In these functions range of input indices are [-1, N+1)
     * (xlocal, ylocal, zlocal) is inside
     * cached_subvolumes[IndexOfNeighborSubvolumes(0, 0, 0)] **/
    __DEVICE__ Vector3f
    gradient(const Vector3i &Xlocal,
             UniformTSDFVolumeCudaDevice **cached_subvolumes);
    __DEVICE__ float TSDFOnBoundaryAt(
            const Vector3f &Xlocal,
            UniformTSDFVolumeCudaDevice **cached_subvolumes);
    __DEVICE__ uchar
    WeightOnBoundaryAt(const Vector3f &Xlocal,
                       UniformTSDFVolumeCudaDevice **cached_subvolumes);
    __DEVICE__ Vector3b
    ColorOnBoundaryAt(const Vector3f &Xlocal,
                      UniformTSDFVolumeCudaDevice **cached_subvolumes);
    __DEVICE__ Vector3f
    GradientOnBoundaryAt(const Vector3f &Xlocal,
                         UniformTSDFVolumeCudaDevice **cached_subvolumes);

public:
    __DEVICE__ void TouchSubvolume(const Vector2i &p,
                                   ImageCudaDevice<float, 1> &depth,
                                   PinholeCameraIntrinsicCuda &camera,
                                   TransformCuda &transform_camera_to_world);
    __DEVICE__ void Integrate(const Vector3i &Xlocal,
                              HashEntry<Vector3i> &target_subvolume_entry,
                              RGBDImageCudaDevice &rgbd,
                              PinholeCameraIntrinsicCuda &camera,
                              TransformCuda &transform_camera_to_world);
<<<<<<< HEAD
    __DEVICE__ void RayCasting(const Vector2i &p,
                               Vector3f& v,
                               Vector3f& n,
                               Vector3b& c,
                               PinholeCameraIntrinsicCuda &camera,
                               TransformCuda &transform_camera_to_world);
    __DEVICE__ Vector3f VolumeRendering(const Vector2i &p,
                                        PinholeCameraIntrinsicCuda &camera,
                                        TransformCuda &transform_camera_to_world);
=======
    __DEVICE__ Vector3f RayCasting(const Vector2i &p,
                                   PinholeCameraIntrinsicCuda &camera,
                                   TransformCuda &transform_camera_to_world);
    __DEVICE__ Vector3f
    VolumeRendering(const Vector2i &p,
                    PinholeCameraIntrinsicCuda &camera,
                    TransformCuda &transform_camera_to_world);
>>>>>>> f17769aa

public:
    friend class ScalableTSDFVolumeCuda;
};

struct ScalableTSDFVolumeCpuData {
public:
    std::vector<float> tsdf_;
    std::vector<uchar> weight_;
    std::vector<Vector3b> color_;

    ScalableTSDFVolumeCpuData() = default;
    ScalableTSDFVolumeCpuData(std::vector<float> tsdf_buffer,
                              std::vector<uchar> weight_buffer,
                              std::vector<Vector3b> color_buffer)
        : tsdf_(std::move(tsdf_buffer)),
          weight_(std::move(weight_buffer)),
          color_(std::move(color_buffer)){};
};

class ScalableTSDFVolumeCuda {
public:
    /** Note here the template is exactly the same as the
     * SpatialHashTableCudaDevice.
     * We will explicitly deal with the UniformTSDFVolumeCudaDevice later
     * **/
    typedef HashTableCuda<Vector3i, UniformTSDFVolumeCudaDevice, SpatialHasher>
            SpatialHashTableCuda;
    std::shared_ptr<ScalableTSDFVolumeCudaDevice> device_ = nullptr;

public:
    int N_;

    SpatialHashTableCuda hash_table_;
    ArrayCuda<HashEntry<Vector3i>> active_subvolume_entry_array_;

public:
    int bucket_count_;
    int value_capacity_;

    float voxel_length_;
    float sdf_trunc_;
    TransformCuda transform_volume_to_world_;

public:
    ScalableTSDFVolumeCuda();
    ScalableTSDFVolumeCuda(int N,
                           float voxel_length,
                           float sdf_trunc,
                           const TransformCuda &transform_volume_to_world =
                                   TransformCuda::Identity(),
                           /* 2000 buckets, 2000 + 2000 entries */
                           int bucket_count = 4000,
                           /* 400,000 entries -> 400,000 values */
                           int value_capacity = 40000);
    ScalableTSDFVolumeCuda(const ScalableTSDFVolumeCuda &other);
    ScalableTSDFVolumeCuda &operator=(const ScalableTSDFVolumeCuda &other);
    ~ScalableTSDFVolumeCuda();

    /** BE CAREFUL, we have to rewrite some
     * non-wrapped allocation stuff here for UniformTSDFVolumeCudaDevice **/
    void Create(int N, int bucket_count, int value_capacity);
    void Release();
    void Reset();
    void UpdateDevice();

    std::vector<Vector3i> DownloadKeys();
    std::pair<std::vector<Vector3i>, std::vector<ScalableTSDFVolumeCpuData>>
    DownloadVolumes();

    /** Return addr index in cuda **/
    std::vector<int> UploadKeys(std::vector<Vector3i> &keys);
    bool UploadVolumes(std::vector<Vector3i> &key,
                       std::vector<ScalableTSDFVolumeCpuData> &volume);

public:
    /** Hash_table based integration is non-trivial,
     *  it requires 3 passes: pre-allocation, get volumes, and integration
     *  NOTE: we cannot merge stage 1 and 2:
     *  - TouchBlocks allocate blocks in parallel.
     *    If we return only newly allocated volumes, then we fail to capture
     *    already allocated volumes.
     *  - If we capture all the allocated volume indices in parallel, then
     *    there will be duplicates. (thread1 allocate and return, thread2
     *    capture it and return again).
     **/
    void TouchSubvolumes(ImageCuda<float, 1> &depth,
                         PinholeCameraIntrinsicCuda &camera,
                         TransformCuda &transform_camera_to_world);
    void GetSubvolumesInFrustum(PinholeCameraIntrinsicCuda &camera,
                                TransformCuda &transform_camera_to_world);
    void GetAllSubvolumes();
    void IntegrateSubvolumes(RGBDImageCuda &rgbd,
                             PinholeCameraIntrinsicCuda &camera,
                             TransformCuda &transform_camera_to_world);

    void ResetActiveSubvolumeIndices();

    void Integrate(RGBDImageCuda &rgbd,
                   PinholeCameraIntrinsicCuda &camera,
                   TransformCuda &transform_camera_to_world);
    void RayCasting(ImageCuda<float, 3> &vertex,
                    ImageCuda<float, 3> &normal,
                    ImageCuda<uchar, 3> &color,
                    PinholeCameraIntrinsicCuda &camera,
                    TransformCuda &transform_camera_to_world);
    void VolumeRendering(ImageCuda<float, 3> &normal,
                         PinholeCameraIntrinsicCuda &camera,
                         TransformCuda &transform_camera_to_world);
    ScalableTSDFVolumeCuda DownSample();
};

class ScalableTSDFVolumeCudaKernelCaller {
public:
    static void Create(ScalableTSDFVolumeCuda &volume);

    static void TouchSubvolumes(ScalableTSDFVolumeCuda &volume,
                                ImageCuda<float, 1> &depth,
                                PinholeCameraIntrinsicCuda &camera,
                                TransformCuda &transform_camera_to_world);

    static void IntegrateSubvolumes(ScalableTSDFVolumeCuda &volume,
                                    RGBDImageCuda &rgbd,
                                    PinholeCameraIntrinsicCuda &camera,
                                    TransformCuda &transform_camera_to_world);

    static void GetSubvolumesInFrustum(
            ScalableTSDFVolumeCuda &volume,
            PinholeCameraIntrinsicCuda &camera,
            TransformCuda &transform_camera_to_world);

    static void GetAllSubvolumes(ScalableTSDFVolumeCuda &volume);

    static void RayCasting(ScalableTSDFVolumeCuda &volume,
                           ImageCuda<float, 3> &vertex,
                           ImageCuda<float, 3> &normal,
                           ImageCuda<uchar, 3> &color,
                           PinholeCameraIntrinsicCuda &camera,
                           TransformCuda &transform_camera_to_world);

    static void VolumeRendering(ScalableTSDFVolumeCuda &volume,
                                ImageCuda<float, 3> &normal,
                                PinholeCameraIntrinsicCuda &camera,
                                TransformCuda &transform_camera_to_world);

    static void DownSample(ScalableTSDFVolumeCuda &volume,
                           ScalableTSDFVolumeCuda &volume_down);
};

__GLOBAL__
void CreateKernel(ScalableTSDFVolumeCudaDevice device);

__GLOBAL__
void TouchSubvolumesKernel(ScalableTSDFVolumeCudaDevice device,
                           ImageCudaDevice<float, 1> depth,
                           PinholeCameraIntrinsicCuda camera,
                           TransformCuda transform_camera_to_world);

__GLOBAL__
void IntegrateSubvolumesKernel(ScalableTSDFVolumeCudaDevice device,
                               RGBDImageCudaDevice depth,
                               PinholeCameraIntrinsicCuda camera,
                               TransformCuda transform_camera_to_world);

__GLOBAL__
void GetSubvolumesInFrustumKernel(ScalableTSDFVolumeCudaDevice device,
                                  PinholeCameraIntrinsicCuda camera,
                                  TransformCuda transform_camera_to_world);

__GLOBAL__
void GetAllSubvolumesKernel(ScalableTSDFVolumeCudaDevice device);

__GLOBAL__
void RayCastingKernel(ScalableTSDFVolumeCudaDevice device,
                      ImageCudaDevice<float, 3> vertex,
                      ImageCudaDevice<float, 3> normal,
                      ImageCudaDevice<uchar, 3> color,
                      PinholeCameraIntrinsicCuda camera,
                      TransformCuda transform_camera_to_world);

__GLOBAL__
void VolumeRenderingKernel(ScalableTSDFVolumeCudaDevice device,
                           ImageCudaDevice<float, 3> color,
                           PinholeCameraIntrinsicCuda camera,
                           TransformCuda transform_camera_to_world);

__GLOBAL__
void DownSampleKernel(ScalableTSDFVolumeCudaDevice device,
                      ScalableTSDFVolumeCudaDevice device_down);

}  // namespace cuda
}  // namespace open3d<|MERGE_RESOLUTION|>--- conflicted
+++ resolved
@@ -207,7 +207,6 @@
                               RGBDImageCudaDevice &rgbd,
                               PinholeCameraIntrinsicCuda &camera,
                               TransformCuda &transform_camera_to_world);
-<<<<<<< HEAD
     __DEVICE__ void RayCasting(const Vector2i &p,
                                Vector3f& v,
                                Vector3f& n,
@@ -217,15 +216,6 @@
     __DEVICE__ Vector3f VolumeRendering(const Vector2i &p,
                                         PinholeCameraIntrinsicCuda &camera,
                                         TransformCuda &transform_camera_to_world);
-=======
-    __DEVICE__ Vector3f RayCasting(const Vector2i &p,
-                                   PinholeCameraIntrinsicCuda &camera,
-                                   TransformCuda &transform_camera_to_world);
-    __DEVICE__ Vector3f
-    VolumeRendering(const Vector2i &p,
-                    PinholeCameraIntrinsicCuda &camera,
-                    TransformCuda &transform_camera_to_world);
->>>>>>> f17769aa
 
 public:
     friend class ScalableTSDFVolumeCuda;
