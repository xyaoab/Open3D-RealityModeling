--- conflicted
+++ resolved
@@ -76,12 +76,8 @@
                       DIV_CEILING(depth.height_, THREAD_2D_UNIT));
     const dim3 threads(THREAD_2D_UNIT, THREAD_2D_UNIT);
     TouchSubvolumesKernel<<<blocks, threads>>>(
-<<<<<<< HEAD
-            *volume.device_, *depth.device_, camera, transform_camera_to_world,
-            frame_id);
-=======
             *volume.device_, *depth.device_, camera, transform_camera_to_world, frame_id, *mask.device_);
->>>>>>> 973240ba
+
     CheckCuda(cudaDeviceSynchronize());
     CheckCuda(cudaGetLastError());
 }
