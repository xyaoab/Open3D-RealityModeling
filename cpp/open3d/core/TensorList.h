--- conflicted
+++ resolved
@@ -56,15 +56,9 @@
 ///   - internal_tensor.shape: (M, 8, 8, 8)
 class TensorList {
 public:
-<<<<<<< HEAD
-    TensorList() {}
-
-    /// Constructor for creating an (empty by default) tensor list.
-=======
-    TensorList() = delete;
+    TensorList() : TensorList(SizeVector({}), Dtype::Float32) {}
 
     /// Constructs an empty tensorlist.
->>>>>>> ae38f286
     ///
     /// \param element_shape Shape of the contained tensors, e.g. {3,}. 0-sized
     /// and scalar element_shape are allowed.
@@ -250,18 +244,14 @@
 
     SizeVector GetElementShape() const { return element_shape_; }
 
-<<<<<<< HEAD
-    void AssertShape(const SizeVector& shape) const {
-        if (shape != shape_) {
-            utility::LogError("TensorList shape mismatch, {} != {}", shape,
-                              shape_);
+    void AssertElementShape(const SizeVector& element_shape) const {
+        if (element_shape != element_shape_) {
+            utility::LogError("TensorList shape mismatch, {} != {}",
+                              element_shape, element_shape_);
         }
     }
 
-    Device GetDevice() const { return device_; }
-=======
     Device GetDevice() const { return internal_tensor_.GetDevice(); }
->>>>>>> ae38f286
 
     Dtype GetDtype() const { return internal_tensor_.GetDtype(); }
 
@@ -301,18 +291,8 @@
     static int64_t ComputeReserveSize(int64_t size);
 
 protected:
-<<<<<<< HEAD
-    /// The shape_ represents the shape for each element in the TensorList.
-    /// The internal_tensor_'s shape is (reserved_size_, *shape_).
-    SizeVector shape_;
-
-    Dtype dtype_ = Dtype::Float32;
-
-    Device device_ = Device("CPU:0");
-=======
     /// The shape for each element tensor in the tensorlist.
     SizeVector element_shape_;
->>>>>>> ae38f286
 
     /// Number of active (valid) elements in tensorlist.
     /// The internal_tensor_ has shape (reserved_size_, *shape_), but only the
