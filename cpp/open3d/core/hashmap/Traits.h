// ----------------------------------------------------------------------------
// -                        Open3D: www.open3d.org                            -
// ----------------------------------------------------------------------------
// The MIT License (MIT)
//
// Copyright (c) 2018 www.open3d.org
//
// Permission is hereby granted, free of charge, to any person obtaining a copy
// of this software and associated documentation files (the "Software"), to deal
// in the Software without restriction, including without limitation the rights
// to use, copy, modify, merge, publish, distribute, sublicense, and/or sell
// copies of the Software, and to permit persons to whom the Software is
// furnished to do so, subject to the following conditions:
//
// The above copyright notice and this permission notice shall be included in
// all copies or substantial portions of the Software.
//
// THE SOFTWARE IS PROVIDED "AS IS", WITHOUT WARRANTY OF ANY KIND, EXPRESS OR
// IMPLIED, INCLUDING BUT NOT LIMITED TO THE WARRANTIES OF MERCHANTABILITY,
// FITNESS FOR A PARTICULAR PURPOSE AND NONINFRINGEMENT. IN NO EVENT SHALL THE
// AUTHORS OR COPYRIGHT HOLDERS BE LIABLE FOR ANY CLAIM, DAMAGES OR OTHER
// LIABILITY, WHETHER IN AN ACTION OF CONTRACT, TORT OR OTHERWISE, ARISING
// FROM, OUT OF OR IN CONNECTION WITH THE SOFTWARE OR THE USE OR OTHER DEALINGS
// IN THE SOFTWARE.
// ----------------------------------------------------------------------------

// Copyright 2019 Saman Ashkiani
//
// Licensed under the Apache License, Version 2.0 (the "License");
// you may not use this file except in compliance with the License.
// You may obtain a copy of the License at
//
// http://www.apache.org/licenses/LICENSE-2.0
//
// Unless required by applicable law or agreed to in writing, software
// distributed under the License is distributed on an "AS IS" BASIS,
// WITHOUT WARRANTIES OR CONDITIONS OF ANY KIND, either express or
// implied. See the License for the specific language governing permissions
// and limitations under the License.

#pragma once
#include <cstdint>

#include "open3d/core/CUDAUtils.h"

namespace open3d {
namespace core {

<<<<<<< HEAD
static constexpr uint32_t MAX_KEY_BYTESIZE = 32;

=======
>>>>>>> 6b07fb5f
typedef uint32_t addr_t;

struct iterator_t {
    OPEN3D_HOST_DEVICE iterator_t() : first(nullptr), second(nullptr) {}
    OPEN3D_HOST_DEVICE iterator_t(void* key_ptr, void* value_ptr)
        : first(key_ptr), second(value_ptr) {}

    void* first;
    void* second;
};

template <typename First, typename Second>
struct Pair {
    First first;
    Second second;
    OPEN3D_HOST_DEVICE Pair() {}
    OPEN3D_HOST_DEVICE Pair(const First& _first, const Second& _second)
        : first(_first), second(_second) {}
};

template <typename First, typename Second>
OPEN3D_HOST_DEVICE Pair<First, Second> make_pair(const First& _first,
                                                 const Second& _second) {
    return Pair<First, Second>(_first, _second);
}

}  // namespace core
}  // namespace open3d<|MERGE_RESOLUTION|>--- conflicted
+++ resolved
@@ -46,11 +46,6 @@
 namespace open3d {
 namespace core {
 
-<<<<<<< HEAD
-static constexpr uint32_t MAX_KEY_BYTESIZE = 32;
-
-=======
->>>>>>> 6b07fb5f
 typedef uint32_t addr_t;
 
 struct iterator_t {
