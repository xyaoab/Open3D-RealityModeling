--- conflicted
+++ resolved
@@ -113,8 +113,7 @@
     void Insert(const Tensor& input_keys,
                 const Tensor& input_values,
                 Tensor& output_buf_indices,
-                Tensor& output_masks,
-                bool allow_unsafe = false);
+                Tensor& output_masks);
 
     /// Same as Insert with a SoA of values, but takes output_buf_indices
     /// and output_masks as input. If their shapes and types match, reallocation
@@ -122,16 +121,14 @@
     void Insert(const Tensor& input_keys,
                 const std::vector<Tensor>& input_values_soa,
                 Tensor& output_buf_indices,
-                Tensor& output_masks,
-                bool allow_unsafe = false);
+                Tensor& output_masks);
 
     /// Same as Activate, but takes output_buf_indices
     /// and output_masks as input. If their shapes and types match, reallocation
     /// is not needed.
     void Activate(const Tensor& input_keys,
                   Tensor& output_buf_indices,
-                  Tensor& output_masks,
-                  bool allow_unsafe = false);
+                  Tensor& output_masks);
 
     /// Same as Find, but takes output_buf_indices
     /// and output_masks as input. If their shapes and types match, reallocation
@@ -214,11 +211,7 @@
                     const std::vector<Tensor>& input_values_soa,
                     Tensor& output_buf_indices,
                     Tensor& output_masks,
-<<<<<<< HEAD
-                    bool allow_unsafe);
-=======
                     bool is_activate_op = false);
->>>>>>> 59ae9c94
 
     void CheckKeyLength(const Tensor& input_keys) const;
     void CheckKeyValueLengthCompatibility(
