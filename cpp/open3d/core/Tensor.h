// ----------------------------------------------------------------------------
// -                        Open3D: www.open3d.org                            -
// ----------------------------------------------------------------------------
// The MIT License (MIT)
//
// Copyright (c) 2018 www.open3d.org
//
// Permission is hereby granted, free of charge, to any person obtaining a copy
// of this software and associated documentation files (the "Software"), to deal
// in the Software without restriction, including without limitation the rights
// to use, copy, modify, merge, publish, distribute, sublicense, and/or sell
// copies of the Software, and to permit persons to whom the Software is
// furnished to do so, subject to the following conditions:
//
// The above copyright notice and this permission notice shall be included in
// all copies or substantial portions of the Software.
//
// THE SOFTWARE IS PROVIDED "AS IS", WITHOUT WARRANTY OF ANY KIND, EXPRESS OR
// IMPLIED, INCLUDING BUT NOT LIMITED TO THE WARRANTIES OF MERCHANTABILITY,
// FITNESS FOR A PARTICULAR PURPOSE AND NONINFRINGEMENT. IN NO EVENT SHALL THE
// AUTHORS OR COPYRIGHT HOLDERS BE LIABLE FOR ANY CLAIM, DAMAGES OR OTHER
// LIABILITY, WHETHER IN AN ACTION OF CONTRACT, TORT OR OTHERWISE, ARISING
// FROM, OUT OF OR IN CONNECTION WITH THE SOFTWARE OR THE USE OR OTHER DEALINGS
// IN THE SOFTWARE.
// ----------------------------------------------------------------------------

#pragma once

#include <cassert>
#include <cstddef>
#include <memory>
#include <string>
#include <type_traits>

#include "open3d/core/Blob.h"
#include "open3d/core/DLPack.h"
#include "open3d/core/Device.h"
#include "open3d/core/Dtype.h"
#include "open3d/core/Scalar.h"
#include "open3d/core/ShapeUtil.h"
#include "open3d/core/SizeVector.h"
#include "open3d/core/TensorKey.h"

namespace open3d {
namespace core {

/// A Tensor is a "view" of a data Blob with shape, stride, data_ptr.
/// Tensor can also be used to perform numerical operations.
class Tensor {
public:
    Tensor(){};

    /// Constructor for creating a contiguous Tensor
    Tensor(const SizeVector& shape,
           Dtype dtype,
           const Device& device = Device("CPU:0"))
        : shape_(shape),
          strides_(shape_util::DefaultStrides(shape)),
          dtype_(dtype),
          blob_(std::make_shared<Blob>(shape.NumElements() * dtype.ByteSize(),
                                       device)) {
        data_ptr_ = blob_->GetDataPtr();
    }

    /// Constructor for creating a contiguous Tensor with initial values
    template <typename T>
    Tensor(const std::vector<T>& init_vals,
           const SizeVector& shape,
           Dtype dtype,
           const Device& device = Device("CPU:0"))
        : Tensor(shape, dtype, device) {
        // Check number of elements

        if (static_cast<int64_t>(init_vals.size()) != shape_.NumElements()) {
            utility::LogError(
                    "Tensor initialization values' size {} does not match the "
                    "shape {}",
                    init_vals.size(), shape_.NumElements());
        }

        // Check data types
        AssertTemplateDtype<T>();
        if (!std::is_pod<T>()) {
            utility::LogError("Object must be a POD.");
        }

        // Copy data to blob
        MemoryManager::MemcpyFromHost(blob_->GetDataPtr(), GetDevice(),
                                      init_vals.data(),
                                      init_vals.size() * dtype.ByteSize());
    }

    /// Constructor from raw host buffer. The memory will be copied.
    template <typename T>
    Tensor(const T* init_vals,
           const SizeVector& shape,
           Dtype dtype,
           const Device& device = Device("CPU:0"))
        : Tensor(shape, dtype, device) {
        // Check data types
        AssertTemplateDtype<T>();

        // Copy data to blob
        MemoryManager::MemcpyFromHost(blob_->GetDataPtr(), GetDevice(),
                                      init_vals,
                                      shape_.NumElements() * dtype.ByteSize());
    }

    /// The fully specified constructor. Since you're responsible for creating
    /// the Blob, take care of Blob's deleter if the memory is allocated
    /// elsewhere. See Blob.h for more details.
    Tensor(const SizeVector& shape,
           const SizeVector& strides,
           void* data_ptr,
           Dtype dtype,
           const std::shared_ptr<Blob>& blob)
        : shape_(shape),
          strides_(strides),
          data_ptr_(data_ptr),
          dtype_(dtype),
          blob_(blob) {}

    /// Copy constructor performs a "shallow" copy of the Tensor.
    /// This takes a lvalue input, e.g. `Tensor dst(src)`.
    Tensor(const Tensor& other) = default;

    /// Move constructor performs a "shallow" copy of the Tensor.
    /// This takes a rvalue input, e.g. `Tensor dst(src[0])`.
    Tensor(Tensor&& other) = default;

    /// Tensor assignment lvalue = lvalue, e.g. `tensor_a = tensor_b`.
    /// This results in a "shallow" copy.
    Tensor& operator=(const Tensor& other) &;

    /// Tensor assignment lvalue = rvalue, e.g. `tensor_a = tensor_b[0]`.
    /// This results in a "shallow" copy.
    Tensor& operator=(Tensor&& other) &;

    /// Tensor assignment rvalue = lvalue, e.g. `tensor_a[0] = tensor_b`.
    /// An actual copy of the data will be performed.
    Tensor& operator=(const Tensor& other) &&;

    /// Tensor assignment rvalue = rvalue, e.g. `tensor_a[0] = tensor_b[0]`.
    /// An actual copy of the data will be performed.
    Tensor& operator=(Tensor&& other) &&;

    /// Tensor assignment rvalue = rvalue_scalar, e.g. `tensor_a[0] = 100`
    /// Implicit casting is performed to the underlying dtype.
    ///
    /// Note that we don't have lvalue = rvalue_scalar, e.g. we don't support
    /// Tensor a_slice = tensor_a[0]; a_slice = 100;
    template <typename T>
    Tensor& operator=(const T& v) && {
        if (shape_.size() != 0) {
            utility::LogError(
                    "Assignment with scalar only works for scalar Tensor of "
                    "shape ()");
        }
        DISPATCH_DTYPE_TO_TEMPLATE_WITH_BOOL(GetDtype(), [&]() {
            scalar_t casted_v = static_cast<scalar_t>(v);
            MemoryManager::MemcpyFromHost(GetDataPtr(), GetDevice(), &casted_v,
                                          sizeof(scalar_t));
        });
        return *this;
    }

    /// Assign an object to a tensor. The tensor being assigned to must be a
    /// scalr tensor of shape {}. The element byte size of the tensor must be
    /// the same as the size of the object. The object must be a POD.
    template <typename Object>
    Tensor& AssignObject(const Object& v) && {
        if (shape_.size() != 0) {
            utility::LogError(
                    "Assignment with scalar only works for scalar Tensor of "
                    "shape ()");
        }
        AssertTemplateDtype<Object>();
        MemoryManager::MemcpyFromHost(GetDataPtr(), GetDevice(), &v,
                                      sizeof(Object));
        return *this;
    }

    /// \brief Fill the whole Tensor with a scalar value, the scalar will be
    /// casted to the Tensor's dtype.
    template <typename S>
    void Fill(S v);

    template <typename Object>
    void FillObject(const Object& v);

    /// Create a tensor with uninitialized values.
    static Tensor Empty(const SizeVector& shape,
                        Dtype dtype,
                        const Device& device = Device("CPU:0"));

    /// Create a tensor with uninitialized values with the same dtype and device
    /// as the other tensor.
    static Tensor EmptyLike(const Tensor& other) {
        return Tensor::Empty(other.shape_, other.dtype_, other.GetDevice());
    }

    /// Create a tensor fill with specified value.
    template <typename T>
    static Tensor Full(const SizeVector& shape,
                       T fill_value,
                       Dtype dtype,
                       const Device& device = Device("CPU:0")) {
        Tensor t = Empty(shape, dtype, device);
        t.Fill(fill_value);
        return t;
    }

    /// Create a tensor fill with zeros.
    static Tensor Zeros(const SizeVector& shape,
                        Dtype dtype,
                        const Device& device = Device("CPU:0"));

    /// Create a tensor fill with ones.
    static Tensor Ones(const SizeVector& shape,
                       Dtype dtype,
                       const Device& device = Device("CPU:0"));

    /// Create a 0-D tensor (scalar) with given value.
    /// For example,
    /// core::Tensor::Init<float>(1);
    template <typename T>
    static Tensor Init(const T val, const Device& device = Device("CPU:0")) {
        Dtype type = Dtype::FromType<T>();
        std::vector<T> ele_list{val};
        SizeVector shape;
        return Tensor(ele_list, shape, type, device);
    };

    /// Create a 1-D tensor with initializer list.
    /// For example,
    /// core::Tensor::Init<float>({1,2,3});
    template <typename T>
    static Tensor Init(const std::initializer_list<T> in_list,
                       const Device& device = Device("CPU:0")) {
        Dtype type = Dtype::FromType<T>();
        std::vector<T> ele_list;
        ele_list.insert(ele_list.end(), in_list.begin(), in_list.end());

        SizeVector shape{static_cast<int64_t>(in_list.size())};
        return Tensor(ele_list, shape, type, device);
    };

    /// Create a 2-D tensor with nested initializer list.
    /// For example,
    /// core::Tensor::Init<float>({{1,2,3},{4,5,6}});
    template <typename T>
    static Tensor Init(
            const std::initializer_list<std::initializer_list<T>> in_list,
            const Device& device = Device("CPU:0")) {
        Dtype type = Dtype::FromType<T>();
        std::vector<T> ele_list;
        int64_t dim0_size = static_cast<int64_t>(in_list.size());
        int64_t dim1_size = -1;
        for (const auto& ele0 : in_list) {
            if (dim1_size == -1) {
                dim1_size = static_cast<int64_t>(ele0.size());
            } else {
                if (static_cast<int64_t>(ele0.size()) != dim1_size) {
                    utility::LogError(
                            "Cannot create Tensor with ragged nested sequences "
                            "(nested lists with unequal sizes or shapes).");
                }
            }
            ele_list.insert(ele_list.end(), ele0.begin(), ele0.end());
        }

        SizeVector shape{dim0_size, dim1_size};
        return Tensor(ele_list, shape, type, device);
    };

    /// Create a 3-D tensor with nested initializer list.
    /// For example,
    /// core::Tensor::Init<float>({{{1,2,3},{4,5,6}},{{7,8,9},{10,11,12}}});
    template <typename T>
    static Tensor Init(
            const std::initializer_list<
                    std::initializer_list<std::initializer_list<T>>> in_list,
            const Device& device = Device("CPU:0")) {
        Dtype type = Dtype::FromType<T>();
        std::vector<T> ele_list;
        int64_t dim0_size = static_cast<int64_t>(in_list.size());
        int64_t dim1_size = -1;
        int64_t dim2_size = -1;

        for (const auto& ele1 : in_list) {
            if (dim1_size == -1) {
                dim1_size = static_cast<int64_t>(ele1.size());
            } else {
                if (static_cast<int64_t>(ele1.size()) != dim1_size) {
                    utility::LogError(
                            "Cannot create Tensor with ragged nested sequences "
                            "(nested lists with unequal sizes or shapes).");
                }
            }

            for (const auto& ele0 : ele1) {
                if (dim2_size == -1) {
                    dim2_size = static_cast<int64_t>(ele0.size());
                } else {
                    if (static_cast<int64_t>(ele0.size()) != dim2_size) {
                        utility::LogError(
                                "Cannot create Tensor with ragged nested "
                                "sequences (nested lists with unequal sizes or "
                                "shapes).");
                    }
                }

                ele_list.insert(ele_list.end(), ele0.begin(), ele0.end());
            }
        }

        // Handles 0-sized input lists.
        SizeVector shape;
        if (dim1_size == -1) {
            shape = {dim0_size};
        } else if (dim2_size == -1) {
            shape = {dim0_size, dim1_size};
        } else {
            shape = {dim0_size, dim1_size, dim2_size};
        }

        return Tensor(ele_list, shape, type, device);
    };

    /// Create a identity matrix of size n x n.
    static Tensor Eye(int64_t n, Dtype dtype, const Device& device);

    /// Create a square matrix with specified diagonal elements in input.
    static Tensor Diag(const Tensor& input);

    /// Create a 1D tensor with evenly spaced values in the given interval.
    static Tensor Arange(Scalar start,
                         Scalar stop,
                         Scalar step = 1,
                         Dtype dtype = Dtype::Int64,
                         const Device& device = core::Device("CPU:0"));

    /// Pythonic __getitem__ for tensor.
    ///
    /// Returns a view of the original tensor, if TensorKey is
    /// TensorKeyMode::Index or TensorKeyMode::Slice. Returns a copy if the
    /// TensorKey contains TensorKeyMode::IndexTensor (advanced indexing).
    ///
    /// For example, in numpy:
    /// ```python
    /// t = np.empty((4, 5), dtype=np.float32)
    /// t1 = t[2]
    /// t2 = t[0:4:2]
    /// ```
    ///
    /// The equivalent Open3D C++ calls:
    /// ```cpp
    /// Tensor t({4, 5}, Dtype::Float32);
    /// Tensor t1 = t.GetItem(TensorIndex(2));
    /// Tensor t2 = t.GetItem(TensorSlice(0, 4, 2));
    /// ```
    Tensor GetItem(const TensorKey& tk) const;

    /// Pythonic __getitem__ for tensor.
    ///
    /// Returns a view of the original tensor, if TensorKey only contains
    /// TensorKeyMode::Index or TensorKeyMode::Slice. Returns a copy if the
    /// TensorKey contains IndexTensor (advanced indexing).
    ///
    /// For example, in numpy:
    /// ```python
    /// t = np.empty((4, 5), dtype=np.float32)
    /// t1 = t[1, 0:4:2]
    /// ```
    ///
    /// The equivalent Open3D C++ calls:
    /// ```cpp
    /// Tensor t({4, 5}, Dtype::Float32);
    /// Tensor t1 = t.GetItem({TensorIndex(2), TensorSlice(0, 4, 2)});
    /// ```
    ///
    Tensor GetItem(const std::vector<TensorKey>& tks) const;

    /// Set all items. Equivalent to `tensor[:] = value` in Python.
    Tensor SetItem(const Tensor& value);

    /// Pythonic __setitem__ for tensor.
    ///
    /// For example, in numpy:
    /// ```python
    /// t = np.empty((4, 5), dtype=np.float32)
    /// t[2] = np.empty((5,), dtype=np.float32)
    /// t[0:4:2] = np.empty((2, 5), dtype=np.float32)
    /// ```
    ///
    /// The equivalent Open3D C++ calls:
    /// ```cpp
    /// Tensor t({4, 5}, Dtype::Float32);
    /// t.SetItem(TensorIndex(2), Tensor({5}, Dtype::Float32));
    /// t.SetItem(TensorSlice(0, 4, 2), Tensor({2, 5}, Dtype::Float32));
    /// ```
    Tensor SetItem(const TensorKey& tk, const Tensor& value);

    /// Pythonic __setitem__ for tensor.
    ///
    /// For example, in numpy:
    /// ```python
    /// t = np.empty((4, 5), dtype=np.float32)
    /// t[2, 0:4:2] = np.empty((2, 5), dtype=np.float32)
    /// ```
    ///
    /// The equivalent Open3D C++ calls:
    /// ```cpp
    /// Tensor t({4, 5}, Dtype::Float32);
    /// t.SetItem({TensorIndex(2), TensorSlice(0, 4, 2)},
    ///           Tensor({2, 5}, Dtype::Float32));
    /// ```
    Tensor SetItem(const std::vector<TensorKey>& tks, const Tensor& value);

    /// Assign (copy) values from another Tensor, shape, dtype, device may
    /// change. Slices of the original Tensor still keeps the original memory.
    /// After assignment, the Tensor will be contiguous.
    void Assign(const Tensor& other);

    /// Broadcast Tensor to a new broadcastable shape.
    Tensor Broadcast(const SizeVector& dst_shape) const;

    /// Expand Tensor to a new broadcastable shape, returning a new view.
    ///
    /// Tensors can be expanded to broadcastable shape by setting dimension of
    /// size 1 to have stride 0, without allocating new memory.
    Tensor Expand(const SizeVector& dst_shape) const;

    /// Returns a tensor with the same data and number of elements as input, but
    /// with the specified shape. When possible, the returned tensor will be a
    /// view of input. Otherwise, it will be a copy.
    ///
    /// Contiguous inputs and inputs with compatible strides can be reshaped
    /// without copying, but you should not depend on the copying vs. viewing
    /// behavior.
    ///
    /// Ref: https://pytorch.org/docs/stable/tensors.html
    ///      aten/src/ATen/native/TensorShape.cpp
    ///      aten/src/ATen/TensorUtils.cpp
    Tensor Reshape(const SizeVector& dst_shape) const;

    /// Returns a new tensor view with the same data but of a different shape.
    ///
    /// The returned tensor shares the same data and must have the same number
    /// of elements, but may have a different size. For a tensor to be viewed,
    /// the new view size must be compatible with its original size and stride,
    /// i.e., each new view dimension must either be a subspace of an original
    /// dimension, or only span across original dimensions d, d+1, ...,
    /// d+kd,d+1, ..., d+k that satisfy the following contiguity-like condition
    /// that for all i = 0, ..., k-1, strides[i] = stride[i + 1] * shape[i + 1].
    ///
    /// Otherwise, contiguous() needs to be called before the tensor can be
    /// viewed. See also: reshape(), which returns a view if the shapes are
    /// compatible, and copies (equivalent to calling contiguous()) otherwise.
    ///
    /// Ref: https://pytorch.org/docs/stable/tensors.html
    ///      aten/src/ATen/native/TensorShape.cpp
    ///      aten/src/ATen/TensorUtils.cpp
    Tensor View(const SizeVector& dst_shape) const;

    /// Copy Tensor to the same device.
    Tensor Clone() const { return To(GetDevice(), /*copy=*/true); }

    /// Copy Tensor values to current tensor from the source tensor.
    void CopyFrom(const Tensor& other);

    /// Returns a tensor with the specified \p dtype.
    /// \param dtype The targeted dtype to convert to.
    /// \param copy If true, a new tensor is always created; if false, the copy
    /// is avoided when the original tensor already have the targeted dtype.
    Tensor To(Dtype dtype, bool copy = false) const;

    /// Returns a tensor with the specified \p device.
    /// \param device The targeted device to convert to.
    /// \param copy If true, a new tensor is always created; if false, the copy
    /// is avoided when the original tensor is already on the targeted device.
    Tensor To(const Device& device, bool copy = false) const;

    /// Returns a tensor with the specified \p device and \p dtype.
    /// \param device The targeted device to convert to.
    /// \param dtype The targeted dtype to convert to.
    /// \param copy If true, a new tensor is always created; if false, the copy
    /// is avoided when the original tensor is already on the targeted device
    /// and have the targeted dtype.
    Tensor To(const Device& device, Dtype dtype, bool copy = false) const;

    std::string ToString(bool with_suffix = true,
                         const std::string& indent = "") const;

    /// Extract the i-th Tensor along the first axis, returning a new view.
    Tensor operator[](int64_t i) const;

    /// Extract the \p idx -th sub-tensor in dimension \p dim. After
    /// IndexExtract, the dimension \p dim will be removed.
    Tensor IndexExtract(int64_t dim, int64_t idx) const;

    /// Slice Tensor.
    ///
    /// \param dim The dimension to slice.
    /// \param start The start index (inclusive).
    /// \param stop The end index (exclusive).
    /// \param step Pick one element for every \p step elements.
    Tensor Slice(int64_t dim,
                 int64_t start,
                 int64_t stop,
                 int64_t step = 1) const;

    /// Convert to rvalue such that the Tensor can be assigned.
    /// E.g. in numpy \code{.py}
    /// tensor_a = tensor_b     # tensor_a is lvalue, tensor_a variable will
    ///                         # now reference tensor_b, that is, tensor_a
    ///                         # and tensor_b share exactly the same memory.
    /// tensor_a[:] = tensor_b  # tensor_a[:] is rvalue, tensor_b's values are
    ///                         # assigned to tensor_a's memory.
    /// \endcode
    Tensor AsRvalue() const { return *this; }

    /// \brief Advanced indexing getter
    ///
    /// We use the Numpy advanced indexing symnatics, see:
    /// https://docs.scipy.org/doc/numpy/reference/arrays.indexing.html
    Tensor IndexGet(const std::vector<Tensor>& index_tensors) const;

    /// \brief Advanced indexing getter.
    ///
    /// We use the Numpy advanced indexing symnatics, see:
    /// https://docs.scipy.org/doc/numpy/reference/arrays.indexing.html
    ///
    /// Note: Only support 1D index tensors.
    /// Note: Only support advanced indices are all next to each other.
    void IndexSet(const std::vector<Tensor>& index_tensors,
                  const Tensor& src_tensor);

    /// \brief Permute (dimension shuffle) the Tensor, returns a view.
    ///
    /// \param dims The desired ordering of dimensions.
    /// \return A Tensor with the desired ordering of the dimensions.
    Tensor Permute(const SizeVector& dims) const;

    /// \brief Create a Tensor view of specified shape and strides. The
    /// underlying buffer and data_ptr offsets remain the same.
    Tensor AsStrided(const SizeVector& new_shape,
                     const SizeVector& new_strides) const;

    /// \brief Transpose a Tensor by swapping dimension \p dim0 and \p dim1
    ///
    /// \param dim0 The first dimension to be transposed.
    /// \param dim1 The second dimension to be transposed.
    Tensor Transpose(int64_t dim0, int64_t dim1) const;

    /// \brief Expects input to be <= 2-D Tensor by swapping dimension 0 and 1.
    ///
    /// 0-D and 1-D Tensor remains the same.
    Tensor T() const;

    /// \brief Expects input to be 3x3 Matrix.
    /// \return returns the determinant of the matrix (double).
    double Det() const;

    /// Helper function to return scalar value of a scalar Tensor, the Tensor
    /// mush have empty shape ()
    template <typename T>
    T Item() const {
        if (shape_.NumElements() != 1) {
            utility::LogError(
                    "Tensor::Item() only works for Tensor with exactly one "
                    "element.");
        }
        AssertTemplateDtype<T>();
        T value;
        MemoryManager::MemcpyToHost(&value, data_ptr_, GetDevice(), sizeof(T));
        return value;
    }

    /// Adds a tensor and returns the resulting tensor.
    Tensor Add(const Tensor& value) const;
    template <typename T>
    Tensor Add(T scalar_value) const {
        return Add(Tensor::Full({}, scalar_value, dtype_, GetDevice()));
    }
    Tensor operator+(const Tensor& value) const { return Add(value); }
    template <typename T>
    Tensor operator+(T scalar_value) const {
        return Add(Tensor::Full({}, scalar_value, dtype_, GetDevice()));
    }

    /// Inplace version of Tensor::Add. Adds a tensor to the current tensor and
    /// returns the current tensor.
    Tensor Add_(const Tensor& value);
    template <typename T>
    Tensor Add_(T scalar_value) {
        return Add_(Tensor::Full({}, scalar_value, dtype_, GetDevice()));
    }
    Tensor operator+=(const Tensor& value) { return Add_(value); }
    template <typename T>
    Tensor operator+=(T scalar_value) {
        return Add_(Tensor::Full({}, scalar_value, dtype_, GetDevice()));
    }

    /// Substracts a tensor and returns the resulting tensor.
    Tensor Sub(const Tensor& value) const;
    template <typename T>
    Tensor Sub(T scalar_value) const {
        return Sub(Tensor::Full({}, scalar_value, dtype_, GetDevice()));
    }
    Tensor operator-(const Tensor& value) const { return Sub(value); }
    template <typename T>
    Tensor operator-(T scalar_value) const {
        return Sub(Tensor::Full({}, scalar_value, dtype_, GetDevice()));
    }

    /// Inplace version of Tensor::Sub. Substracts a tensor to the current
    /// tensor and returns the current tensor.
    Tensor Sub_(const Tensor& value);
    template <typename T>
    Tensor Sub_(T scalar_value) {
        return Sub_(Tensor::Full({}, scalar_value, dtype_, GetDevice()));
    }
    Tensor operator-=(const Tensor& value) { return Sub_(value); }
    template <typename T>
    Tensor operator-=(T scalar_value) {
        return Sub_(Tensor::Full({}, scalar_value, dtype_, GetDevice()));
    }

    /// Multiplies a tensor and returns the resulting tensor.
    Tensor Mul(const Tensor& value) const;
    template <typename T>
    Tensor Mul(T scalar_value) const {
        return Mul(Tensor::Full({}, scalar_value, dtype_, GetDevice()));
    }
    Tensor operator*(const Tensor& value) const { return Mul(value); }
    template <typename T>
    Tensor operator*(T scalar_value) const {
        return Mul(Tensor::Full({}, scalar_value, dtype_, GetDevice()));
    }

    /// Inplace version of Tensor::Mul. Multiplies a tensor to the current
    /// tensor and returns the current tensor.
    Tensor Mul_(const Tensor& value);
    template <typename T>
    Tensor Mul_(T scalar_value) {
        return Mul_(Tensor::Full({}, scalar_value, dtype_, GetDevice()));
    }
    Tensor operator*=(const Tensor& value) { return Mul_(value); }
    template <typename T>
    Tensor operator*=(T scalar_value) {
        return Mul_(Tensor::Full({}, scalar_value, dtype_, GetDevice()));
    }

    /// Divides a tensor and returns the resulting tensor.
    Tensor Div(const Tensor& value) const;
    template <typename T>
    Tensor Div(T scalar_value) const {
        return Div(Tensor::Full({}, scalar_value, dtype_, GetDevice()));
    }
    Tensor operator/(const Tensor& value) const { return Div(value); }
    template <typename T>
    Tensor operator/(T scalar_value) const {
        return Div(Tensor::Full({}, scalar_value, dtype_, GetDevice()));
    }

    /// Inplace version of Tensor::Div. Divides a tensor to the current
    /// tensor and returns the current tensor.
    Tensor Div_(const Tensor& value);
    template <typename T>
    Tensor Div_(T scalar_value) {
        return Div_(Tensor::Full({}, scalar_value, dtype_, GetDevice()));
    }
    Tensor operator/=(const Tensor& value) { return Div_(value); }
    template <typename T>
    Tensor operator/=(T scalar_value) {
        return Div_(Tensor::Full({}, scalar_value, dtype_, GetDevice()));
    }

    /// Returns the sum of the tensor along the given \p dims.
    /// \param dims A list of dimensions to be reduced.
    /// \param keepdim If true, the reduced dims will be retained as size 1.
    Tensor Sum(const SizeVector& dims, bool keepdim = false) const;

    /// Returns the mean of the tensor along the given \p dims.
    /// \param dims A list of dimensions to be reduced.
    /// \param keepdim If true, the reduced dims will be retained as size 1.
    Tensor Mean(const SizeVector& dims, bool keepdim = false) const;

    /// Returns the product of the tensor along the given \p dims.
    /// \param dims A list of dimensions to be reduced.
    /// \param keepdim If true, the reduced dims will be retained as size 1.
    Tensor Prod(const SizeVector& dims, bool keepdim = false) const;

    /// Returns min of the tensor along the given \p dims.
    /// \param dims A list of dimensions to be reduced.
    /// \param keepdim If true, the reduced dims will be retained as size 1.
    Tensor Min(const SizeVector& dims, bool keepdim = false) const;

    /// Returns max of the tensor along the given \p dims.
    /// \param dims A list of dimensions to be reduced.
    /// \param keepdim If true, the reduced dims will be retained as size 1.
    Tensor Max(const SizeVector& dims, bool keepdim = false) const;

    /// Returns minimum index of the tensor along the given \p dim. The returned
    /// tensor has dtype int64_t, and has the same shape as original tensor
    /// except that the reduced dimension is removed.
    ///
    /// \param dims \p dims can only contain a single dimension or all
    /// dimensions. If \p dims contains a single dimension, the index is along
    /// the specified dimension. If \p dims contains all dimensions, the index
    /// is into the flattend tensor.
    Tensor ArgMin(const SizeVector& dims) const;

    /// Returns maximum index of the tensor along the given \p dim. The returned
    /// tensor has dtype int64_t, and has the same shape as original tensor
    /// except that the reduced dimension is removed.
    ///
    /// \param dims \p dims can only contain a single dimension or all
    /// dimensions. If \p dims contains a single dimension, the index is along
    /// the specified dimension. If \p dims contains all dimensions, the index
    /// is into the flattend tensor.
    Tensor ArgMax(const SizeVector& dims) const;

    /// Element-wise square root of a tensor, returns a new tensor.
    Tensor Sqrt() const;

    /// Element-wise square root of a tensor, in-place.
    Tensor Sqrt_();

    /// Element-wise sine of a tensor, returning a new tensor.
    Tensor Sin() const;

    /// Element-wise sine of a tensor, in-place.
    Tensor Sin_();

    /// Element-wise cosine of a tensor, returning a new tensor.
    Tensor Cos() const;

    /// Element-wise cosine of a tensor, in-place.
    Tensor Cos_();

    /// Element-wise negation of a tensor, returning a new tensor.
    Tensor Neg() const;

    /// Element-wise negation of a tensor, in-place.
    Tensor Neg_();

    /// Element-wise exponential of a tensor, returning a new tensor.
    Tensor Exp() const;

    /// Element-wise base-e exponential of a tensor, in-place.
    Tensor Exp_();

    /// Element-wise absolute value of a tensor, returning a new tensor.
    Tensor Abs() const;

    /// Element-wise absolute value of a tensor, in-place.
    Tensor Abs_();

<<<<<<< HEAD
    /// Element wise clipping of tensor values so that resulting values lie in
    /// the range [\p min_val, \p max_val], returning a new tensor
    Tensor Clip(double min_val, double max_val) const;

    /// Element wise clipping of tensor values so that resulting values lie in
    /// the range [\p min_val, \p max_val]. In-place version.
    Tensor Clip_(double min_val, double max_val);
=======
    /// Element-wise floor value of a tensor, returning a new tensor.
    Tensor Floor() const;

    /// Element-wise ceil value of a tensor, returning a new tensor.
    Tensor Ceil() const;

    /// Element-wise round value of a tensor, returning a new tensor.
    Tensor Round() const;

    /// Element-wise trunc value of a tensor, returning a new tensor.
    Tensor Trunc() const;
>>>>>>> 4927419c

    /// Element-wise logical not of a tensor, returning a new boolean tensor.
    ///
    /// If the tensor is not boolean, 0 will be treated as False, while non-zero
    /// will be treated as True.
    Tensor LogicalNot() const;

    /// Element-wise logical not of a tensor, in-place. This operation won't
    /// change the tensor's dtype.
    ///
    /// If the tensor is not boolean, 0 will be treated as False, while non-zero
    /// will be treated as True. The tensor will be filled with 0 or 1 casted to
    /// the tensor's dtype.
    Tensor LogicalNot_();

    /// Element-wise logical and of a tensor, returning a new boolean tensor.
    ///
    /// If the tensor is not boolean, zero will be treated as False, while
    /// non-zero values will be treated as True.
    Tensor LogicalAnd(const Tensor& value) const;
    Tensor operator&&(const Tensor& value) const { return LogicalAnd(value); }
    template <typename T>
    Tensor LogicalAnd(T scalar_value) const {
        return LogicalAnd(Tensor::Full({}, scalar_value, dtype_, GetDevice()));
    }

    /// Element-wise logical and of tensors, in-place. This operation won't
    /// change the tensor's dtype.
    ///
    /// If the tensor is not boolean, 0 will be treated as False, while non-zero
    /// will be treated as True. The tensor will be filled with 0 or 1 casted to
    /// the tensor's dtype.
    Tensor LogicalAnd_(const Tensor& value);
    template <typename T>
    Tensor LogicalAnd_(T scalar_value) {
        return LogicalAnd_(Tensor::Full({}, scalar_value, dtype_, GetDevice()));
    }

    /// Element-wise logical or of tensors, returning a new boolean tensor.
    ///
    /// If the tensor is not boolean, zero will be treated as False, while
    /// non-zero values will be treated as True.
    Tensor LogicalOr(const Tensor& value) const;
    Tensor operator||(const Tensor& value) const { return LogicalOr(value); }
    template <typename T>
    Tensor LogicalOr(T scalar_value) const {
        return LogicalOr(Tensor::Full({}, scalar_value, dtype_, GetDevice()));
    }

    /// Element-wise logical or of tensors, in-place. This operation won't
    /// change the tensor's dtype.
    ///
    /// If the tensor is not boolean, 0 will be treated as False, while non-zero
    /// will be treated as True. The tensor will be filled with 0 or 1 casted to
    /// the tensor's dtype.
    Tensor LogicalOr_(const Tensor& value);
    template <typename T>
    Tensor LogicalOr_(T scalar_value) {
        return LogicalOr_(Tensor::Full({}, scalar_value, dtype_, GetDevice()));
    }

    /// Element-wise logical exclusive-or of tensors, returning a new boolean
    /// tensor.
    ///
    /// If the tensor is not boolean, zero will be treated as False, while
    /// non-zero values will be treated as True.
    Tensor LogicalXor(const Tensor& value) const;
    template <typename T>
    Tensor LogicalXor(T scalar_value) const {
        return LogicalXor(Tensor::Full({}, scalar_value, dtype_, GetDevice()));
    }

    /// Element-wise logical exclusive-or of tensors, in-place. This operation
    /// won't change the tensor's dtype.
    ///
    /// If the tensor is not boolean, zero will be treated as False, while
    /// non-zero values will be treated as True. The tensor will be filled with
    /// 0 or 1 casted to the tensor's dtype.
    Tensor LogicalXor_(const Tensor& value);
    template <typename T>
    Tensor LogicalXor_(T scalar_value) {
        return LogicalXor_(Tensor::Full({}, scalar_value, dtype_, GetDevice()));
    }

    /// Element-wise greater-than of tensors, returning a new boolean tensor.
    Tensor Gt(const Tensor& value) const;
    Tensor operator>(const Tensor& value) const { return Gt(value); }
    template <typename T>
    Tensor Gt(T scalar_value) const {
        return Gt(Tensor::Full({}, scalar_value, dtype_, GetDevice()));
    }

    /// Element-wise greater-than of tensors, in-place. This operation
    /// won't change the tensor's dtype.
    Tensor Gt_(const Tensor& value);
    template <typename T>
    Tensor Gt_(T scalar_value) {
        return Gt_(Tensor::Full({}, scalar_value, dtype_, GetDevice()));
    }

    /// Element-wise less-than of tensors, returning a new boolean tensor.
    Tensor Lt(const Tensor& value) const;
    Tensor operator<(const Tensor& value) const { return Lt(value); }
    template <typename T>
    Tensor Lt(T scalar_value) const {
        return Lt(Tensor::Full({}, scalar_value, dtype_, GetDevice()));
    }

    /// Element-wise less-than of tensors, in-place. This operation won't change
    /// the tensor's dtype.
    Tensor Lt_(const Tensor& value);
    template <typename T>
    Tensor Lt_(T scalar_value) {
        return Lt_(Tensor::Full({}, scalar_value, dtype_, GetDevice()));
    }

    /// Element-wise greater-than-or-equals-to of tensors, returning a new
    /// boolean tensor.
    Tensor Ge(const Tensor& value) const;
    Tensor operator>=(const Tensor& value) const { return Ge(value); }
    template <typename T>
    Tensor Ge(T scalar_value) const {
        return Ge(Tensor::Full({}, scalar_value, dtype_, GetDevice()));
    }

    /// Element-wise greater-than-or-equals-to of tensors, in-place. This
    /// operation won't change the tensor's dtype.
    Tensor Ge_(const Tensor& value);
    template <typename T>
    Tensor Ge_(T scalar_value) {
        return Ge_(Tensor::Full({}, scalar_value, dtype_, GetDevice()));
    }

    /// Element-wise less-than-or-equals-to of tensors, returning a new boolean
    /// tensor.
    Tensor Le(const Tensor& value) const;
    Tensor operator<=(const Tensor& value) const { return Le(value); }
    template <typename T>
    Tensor Le(T scalar_value) const {
        return Le(Tensor::Full({}, scalar_value, dtype_, GetDevice()));
    }

    /// Element-wise less-than-or-equals-to of tensors, in-place. This operation
    /// won't change the tensor's dtype.
    Tensor Le_(const Tensor& value);
    template <typename T>
    Tensor Le_(T scalar_value) {
        return Le_(Tensor::Full({}, scalar_value, dtype_, GetDevice()));
    }

    /// Element-wise equals-to of tensors, returning a new boolean tensor.
    Tensor Eq(const Tensor& value) const;
    Tensor operator==(const Tensor& value) const { return Eq(value); }
    template <typename T>
    Tensor Eq(T scalar_value) const {
        return Eq(Tensor::Full({}, scalar_value, dtype_, GetDevice()));
    }

    /// Element-wise equals-to of tensors, in-place. This
    /// operation won't change the tensor's dtype.
    Tensor Eq_(const Tensor& value);
    template <typename T>
    Tensor Eq_(T scalar_value) {
        return Eq_(Tensor::Full({}, scalar_value, dtype_, GetDevice()));
    }

    /// Element-wise not-equals-to of tensors, returning a new boolean tensor.
    Tensor Ne(const Tensor& value) const;
    Tensor operator!=(const Tensor& value) const { return Ne(value); }
    template <typename T>
    Tensor Ne(T scalar_value) const {
        return Ne(Tensor::Full({}, scalar_value, dtype_, GetDevice()));
    }

    /// Element-wise equals-to of tensors, in-place. This
    /// operation won't change the tensor's dtype.
    Tensor Ne_(const Tensor& value);
    template <typename T>
    Tensor Ne_(T scalar_value) {
        return Ne_(Tensor::Full({}, scalar_value, dtype_, GetDevice()));
    }

    /// Find the indices of the elements that are non-zero. Returns a vector of
    /// int64 Tensors, each containing the indices of the non-zero elements in
    /// each dimension.
    std::vector<Tensor> NonZeroNumpy() const;

    /// Find the indices of the elements that are non-zero. Returns an int64
    /// tensor of shape {num_dims, num_non_zeros}, where the i-th row contains
    /// the indices of the non-zero elements in i-th dimension of the original
    /// tensor.
    Tensor NonZero() const;

    /// Evaluate a single-element Tensor as a boolean value. This can be used to
    /// implement Tensor.__bool__() in Python, e.g.
    /// ```python
    /// assert Tensor([True])         # Passes.
    /// assert Tensor([123])          # Passes.
    /// assert Tensor([False])        # AssertionError.
    /// assert Tensor([0])            # AssertionError.
    /// assert Tensor([True, False])  # ValueError: cannot be evaluated as bool.
    /// ```
    bool IsNonZero() const;

    /// Returns true if all elements in the tensor are true. Only works for
    /// boolean tensors. This function does not take reduction dimensions, and
    /// the reduction is apply to all dimensions.
    bool All() const;

    /// Returns true if any elements in the tensor are true. Only works for
    /// boolean tensors. This function does not take reduction dimensions, and
    /// the reduction is apply to all dimensions.
    bool Any() const;

    /// Returns true if the two tensors are element-wise equal within a
    /// tolerance.
    ///
    /// - If the device is not the same: throws exception.
    /// - If the dtype is not the same: throws exception.
    /// - If the shape is not the same: returns false.
    /// - Returns true if: abs(self - other) <= (atol + rtol * abs(other)).
    ///
    /// The equation is not symmetrial, i.e. a.AllClose(b) might not be the same
    /// as b.AllClose(a). Also see Numpy's documentation:
    /// https://numpy.org/doc/stable/reference/generated/numpy.allclose.html.
    ///
    /// TODO: support nan
    ///
    /// \param other The other tensor to compare with.
    /// \param rtol Relative tolerance.
    /// \param atol Absolute tolerance.
    bool AllClose(const Tensor& other,
                  double rtol = 1e-5,
                  double atol = 1e-8) const;

    /// Element-wise version of Tensor::AllClose.
    ///
    /// - If the device is not the same: throws exception.
    /// - If the dtype is not the same: throws exception.
    /// - If the shape is not the same: throws exception.
    /// - For each element in the returned tensor:
    ///   abs(self - other) <= (atol + rtol * abs(other)).
    ///
    /// The equation is not symmetrial, i.e. a.AllClose(b) might not be the same
    /// as b.AllClose(a). Also see Numpy's documentation:
    /// https://numpy.org/doc/stable/reference/generated/numpy.allclose.html.
    ///
    /// TODO: support nan
    ///
    /// \param other The other tensor to compare with.
    /// \param rtol Relative tolerance.
    /// \param atol Absolute tolerance.
    /// \return A boolean tensor indicating whether the tensor is close.
    Tensor IsClose(const Tensor& other,
                   double rtol = 1e-5,
                   double atol = 1e-8) const;

    /// Returns true iff the tensor is the other tensor. This means that, the
    /// two tensors have the same underlying memory, device, dtype, shape,
    /// strides and etc.
    bool IsSame(const Tensor& other) const;

    /// Retrive all values as an std::vector, for debugging and testing
    template <typename T>
    std::vector<T> ToFlatVector() const {
        AssertTemplateDtype<T>();
        std::vector<T> values(NumElements());
        MemoryManager::MemcpyToHost(values.data(), Contiguous().GetDataPtr(),
                                    GetDevice(),
                                    GetDtype().ByteSize() * NumElements());
        return values;
    }

    /// Returns True if the underlying memory buffer is contiguous. A contiguous
    /// Tensor's data_ptr_ does not need to point to the beginning of blob_.
    inline bool IsContiguous() const {
        return shape_util::DefaultStrides(shape_) == strides_;
    };

    /// Returns a contiguous Tensor containing the same data in the same device.
    /// If self tensor is already contiguous, the same underlying memory will be
    /// used.
    Tensor Contiguous() const;

    /// Computes matrix multiplication with *this and rhs and returns the
    /// result.
    Tensor Matmul(const Tensor& rhs) const;

    /// Solves the linear system AX = B with QR decomposition and returns X.
    /// A must be a square matrix.
    Tensor Solve(const Tensor& rhs) const;

    /// Solves the linear system AX = B with QR decomposition and returns X.
    /// A is a (m, n) matrix with m >= n.
    Tensor LeastSquares(const Tensor& rhs) const;

    /// Computes the matrix inversion of the square matrix *this with LU
    /// factorization and returns the result.
    Tensor Inverse() const;

    /// Computes the matrix SVD decomposition A = U S VT and returns the result.
    /// Note VT (V transpose) is returned instead of V.
    std::tuple<Tensor, Tensor, Tensor> SVD() const;

    /// Returns the size of the first dimension. If NumDims() == 0, an exception
    /// will be thrown.
    inline int64_t GetLength() const { return GetShape().GetLength(); }

    inline SizeVector GetShape() const { return shape_; }

    inline const SizeVector& GetShapeRef() const { return shape_; }

    inline int64_t GetShape(int64_t dim) const {
        return shape_[shape_util::WrapDim(dim, NumDims())];
    }

    inline SizeVector GetStrides() const { return strides_; }

    inline const SizeVector& GetStridesRef() const { return strides_; }

    inline int64_t GetStride(int64_t dim) const {
        return strides_[shape_util::WrapDim(dim, NumDims())];
    }

    inline void* GetDataPtr() { return data_ptr_; }

    inline const void* GetDataPtr() const { return data_ptr_; }

    inline Dtype GetDtype() const { return dtype_; }

    Device GetDevice() const;

    inline std::shared_ptr<Blob> GetBlob() const { return blob_; }

    inline int64_t NumElements() const { return shape_.NumElements(); }

    inline int64_t NumDims() const { return shape_.size(); }

    template <typename T>
    void AssertTemplateDtype() const {
        if (!dtype_.IsObject() && Dtype::FromType<T>() != dtype_) {
            utility::LogError(
                    "Requested values have type {} but Tensor has type {}",
                    Dtype::FromType<T>().ToString(), dtype_.ToString());
        }
        if (dtype_.ByteSize() != sizeof(T)) {
            utility::LogError("Internal error: element size mismatch {} != {}",
                              dtype_.ByteSize(), sizeof(T));
        }
    }

    /// Convert the Tensor to DLManagedTensor.
    DLManagedTensor* ToDLPack() const;

    /// Convert DLManagedTensor to Tensor.
    static Tensor FromDLPack(const DLManagedTensor* dlmt);

    /// Save tensor to numpy's npy format.
    void Save(const std::string& file_name) const;

    /// Load tensor from numpy's npy format.
    static Tensor Load(const std::string& file_name);

    /// Assert that the Tensor has the specified shape.
    void AssertShape(const SizeVector& expected_shape,
                     const std::string& error_msg = "") const;

    /// Assert that Tensor's shape is compatible with a dynamic shape.
    void AssertShapeCompatible(const DynamicSizeVector& expected_shape,
                               const std::string& error_msg = "") const;

    /// Assert that the Tensor has the specified device.
    void AssertDevice(const Device& expected_device,
                      const std::string& error_msg = "") const;

    /// Assert that the Tensor has the specified dtype.
    void AssertDtype(const Dtype& expected_dtype,
                     const std::string& error_msg = "") const;

protected:
    std::string ScalarPtrToString(const void* ptr) const;

protected:
    /// SizeVector of the Tensor. SizeVector[i] is the legnth of dimension
    /// i.
    SizeVector shape_ = {0};

    /// Stride of a Tensor.
    /// The stride of a n-dimensional tensor is also n-dimensional.
    /// Stride(i) is the number of elements (not bytes) to jump in a
    /// continuous memory space before eaching the next element in dimension
    /// i. For example, a 2x3x4 float32 dense tensor has shape(2, 3, 4) and
    /// stride(12, 4, 1). A slicing operation performed on the tensor can
    /// change the shape and stride.
    SizeVector strides_ = {1};

    /// Data pointer pointing to the beginning element of the Tensor.
    ///
    /// Note that this is not necessarily the same as blob_.GetDataPtr().
    /// When this happens, it means that the beginning element of the Tensor
    /// is not located a the beginning of the underlying blob. This could
    /// happen, for instance, at slicing:
    ///
    /// ```cpp
    /// // a.GetDataPtr() == a.GetBlob().GetDataPtr()
    /// Tensor a({2, 3}, dtype, "CPU:0");
    /// // b.GetDataPtr() != b.GetBlob().GetDataPtr()
    /// b = a[1];
    /// ```
    void* data_ptr_ = nullptr;

    /// Data type
    Dtype dtype_ = Dtype::Undefined;

    /// Underlying memory buffer for Tensor.
    std::shared_ptr<Blob> blob_ = nullptr;
};  // namespace core

template <>
inline Tensor::Tensor(const std::vector<bool>& init_vals,
                      const SizeVector& shape,
                      Dtype dtype,
                      const Device& device)
    : Tensor(shape, dtype, device) {
    // Check number of elements
    if (static_cast<int64_t>(init_vals.size()) != shape_.NumElements()) {
        utility::LogError(
                "Tensor initialization values' size {} does not match the "
                "shape {}",
                init_vals.size(), shape_.NumElements());
    }

    // Check data types
    AssertTemplateDtype<bool>();

    // std::vector<bool> possibly implements 1-bit-sized boolean storage.
    // Open3D uses 1-byte-sized boolean storage for easy indexing.
    std::vector<uint8_t> init_vals_uchar(init_vals.size());
    std::transform(init_vals.begin(), init_vals.end(), init_vals_uchar.begin(),
                   [](bool v) -> uint8_t { return static_cast<uint8_t>(v); });

    MemoryManager::MemcpyFromHost(blob_->GetDataPtr(), GetDevice(),
                                  init_vals_uchar.data(),
                                  init_vals_uchar.size() * dtype.ByteSize());
}

template <>
inline std::vector<bool> Tensor::ToFlatVector() const {
    AssertTemplateDtype<bool>();
    std::vector<bool> values(NumElements());
    std::vector<uint8_t> values_uchar(NumElements());
    MemoryManager::MemcpyToHost(values_uchar.data(), Contiguous().GetDataPtr(),
                                GetDevice(),
                                GetDtype().ByteSize() * NumElements());

    // std::vector<bool> possibly implements 1-bit-sized boolean storage.
    // Open3D uses 1-byte-sized boolean storage for easy indexing.
    std::transform(values_uchar.begin(), values_uchar.end(), values.begin(),
                   [](uint8_t v) -> bool { return static_cast<bool>(v); });
    return values;
}

template <>
inline bool Tensor::Item() const {
    if (shape_.NumElements() != 1) {
        utility::LogError(
                "Tensor::Item only works for Tensor with one element.");
    }
    AssertTemplateDtype<bool>();
    uint8_t value;
    MemoryManager::MemcpyToHost(&value, data_ptr_, GetDevice(),
                                sizeof(uint8_t));
    return static_cast<bool>(value);
}

template <typename S>
inline void Tensor::Fill(S v) {
    DISPATCH_DTYPE_TO_TEMPLATE_WITH_BOOL(GetDtype(), [&]() {
        scalar_t casted_v = static_cast<scalar_t>(v);
        Tensor tmp(std::vector<scalar_t>({casted_v}), SizeVector({}),
                   GetDtype(), GetDevice());
        AsRvalue() = tmp;
    });
}

template <typename Object>
inline void Tensor::FillObject(const Object& v) {
    Tensor tmp(std::vector<Object>({v}), SizeVector({}), GetDtype(),
               GetDevice());
    AsRvalue() = tmp;
}

template <typename T>
inline Tensor operator+(T scalar_lhs, const Tensor& rhs) {
    return rhs + scalar_lhs;
}

template <typename T>
inline Tensor operator-(T scalar_lhs, const Tensor& rhs) {
    return Tensor::Full({}, scalar_lhs, rhs.GetDtype(), rhs.GetDevice()) - rhs;
}

template <typename T>
inline Tensor operator*(T scalar_lhs, const Tensor& rhs) {
    return rhs * scalar_lhs;
}

template <typename T>
inline Tensor operator/(T scalar_lhs, const Tensor& rhs) {
    return Tensor::Full({}, scalar_lhs, rhs.GetDtype(), rhs.GetDevice()) / rhs;
}

}  // namespace core
}  // namespace open3d<|MERGE_RESOLUTION|>--- conflicted
+++ resolved
@@ -758,7 +758,6 @@
     /// Element-wise absolute value of a tensor, in-place.
     Tensor Abs_();
 
-<<<<<<< HEAD
     /// Element wise clipping of tensor values so that resulting values lie in
     /// the range [\p min_val, \p max_val], returning a new tensor
     Tensor Clip(double min_val, double max_val) const;
@@ -766,7 +765,7 @@
     /// Element wise clipping of tensor values so that resulting values lie in
     /// the range [\p min_val, \p max_val]. In-place version.
     Tensor Clip_(double min_val, double max_val);
-=======
+
     /// Element-wise floor value of a tensor, returning a new tensor.
     Tensor Floor() const;
 
@@ -778,7 +777,6 @@
 
     /// Element-wise trunc value of a tensor, returning a new tensor.
     Tensor Trunc() const;
->>>>>>> 4927419c
 
     /// Element-wise logical not of a tensor, returning a new boolean tensor.
     ///
