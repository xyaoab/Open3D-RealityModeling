--- conflicted
+++ resolved
@@ -97,31 +97,20 @@
 
 void Resize(const open3d::core::Tensor &src_im,
             open3d::core::Tensor &dst_im,
-<<<<<<< HEAD
-            int interp_type) {
-=======
             t::geometry::Image::InterpType interp_type) {
->>>>>>> 5ef9a37f
-    auto dtype = src_im.GetDtype();
-    // Create IPP wrappers for all Open3D tensors
-    const ::ipp::IwiImage ipp_src_im(
-            ::ipp::IwiSize(src_im.GetShape(1), src_im.GetShape(0)),
-            ToIppDataType(dtype), src_im.GetShape(2) /* channels */,
-            0 /* border buffer size */, const_cast<void *>(src_im.GetDataPtr()),
-            src_im.GetStride(0) * dtype.ByteSize());
-    ::ipp::IwiImage ipp_dst_im(
-            ::ipp::IwiSize(dst_im.GetShape(1), dst_im.GetShape(0)),
-            ToIppDataType(dtype), dst_im.GetShape(2) /* channels */,
-            0 /* border buffer size */, dst_im.GetDataPtr(),
-            dst_im.GetStride(0) * dtype.ByteSize());
-
-<<<<<<< HEAD
-    static const std::unordered_map<int, IppiInterpolationType> type_dict = {
-            {Image::Nearest, ippNearest}, {Image::Linear, ippLinear},
-            {Image::Cubic, ippCubic},     {Image::Lanczos, ippLanczos},
-            {Image::Super, ippSuper},
-    };
-=======
+    auto dtype = src_im.GetDtype();
+    // Create IPP wrappers for all Open3D tensors
+    const ::ipp::IwiImage ipp_src_im(
+            ::ipp::IwiSize(src_im.GetShape(1), src_im.GetShape(0)),
+            ToIppDataType(dtype), src_im.GetShape(2) /* channels */,
+            0 /* border buffer size */, const_cast<void *>(src_im.GetDataPtr()),
+            src_im.GetStride(0) * dtype.ByteSize());
+    ::ipp::IwiImage ipp_dst_im(
+            ::ipp::IwiSize(dst_im.GetShape(1), dst_im.GetShape(0)),
+            ToIppDataType(dtype), dst_im.GetShape(2) /* channels */,
+            0 /* border buffer size */, dst_im.GetDataPtr(),
+            dst_im.GetStride(0) * dtype.ByteSize());
+
     static const std::unordered_map<t::geometry::Image::InterpType,
                                     IppiInterpolationType>
             type_dict = {
@@ -131,7 +120,6 @@
                     {t::geometry::Image::InterpType::Lanczos, ippLanczos},
                     {t::geometry::Image::InterpType::Super, ippSuper},
             };
->>>>>>> 5ef9a37f
 
     auto it = type_dict.find(interp_type);
     if (it == type_dict.end()) {
@@ -219,11 +207,7 @@
                      core::Tensor &dst_im,
                      int kernel_size,
                      float value_sigma,
-<<<<<<< HEAD
-                     float dist_sigma) {
-=======
                      float distance_sigma) {
->>>>>>> 5ef9a37f
     // Supported device and datatype checking happens in calling code and will
     // result in an exception if there are errors.
     auto dtype = src_im.GetDtype();
@@ -243,11 +227,7 @@
     try {
         ::ipp::iwiFilterBilateral(ipp_src_im, ipp_dst_im, kernel_size / 2,
                                   value_sigma * value_sigma,
-<<<<<<< HEAD
-                                  dist_sigma * dist_sigma);
-=======
                                   distance_sigma * distance_sigma);
->>>>>>> 5ef9a37f
     } catch (const ::ipp::IwException &e) {
         // See comments in icv/include/ippicv_types.h for m_status meaning
         utility::LogError("IPP-IW error {}: {}", e.m_status, e.m_string);
@@ -258,12 +238,6 @@
                     core::Tensor &dst_im,
                     int kernel_size,
                     float sigma) {
-<<<<<<< HEAD
-    // Use a precomputed sigma to be consistent with npp:
-    // https://docs.nvidia.com/cuda/npp/group__image__filter__gauss__border.html
-
-=======
->>>>>>> 5ef9a37f
     // Supported device and datatype checking happens in calling code and will
     // result in an exception if there are errors.
     auto dtype = src_im.GetDtype();
@@ -298,11 +272,7 @@
     };
     auto it = kKernelSizeMap.find(kernel_size);
     if (it == kKernelSizeMap.end()) {
-<<<<<<< HEAD
-        utility::LogError("Unsupported size {} for IPP FilterSobel",
-=======
         utility::LogError("Unsupported kernel size {} for IPP FilterSobel",
->>>>>>> 5ef9a37f
                           kernel_size);
     }
 
@@ -330,13 +300,9 @@
                               IwiDerivativeType::iwiDerivVerFirst, it->second);
         ::ipp::iwiFilterSobel(ipp_src_im, ipp_dst_im_dy,
                               IwiDerivativeType::iwiDerivHorFirst, it->second);
-<<<<<<< HEAD
-        // IPP uses a left mins right kernel, so we need to negate it in-place.
-=======
         // IPP uses a "left minus right" kernel,
         // https://software.intel.com/content/www/us/en/develop/documentation/ipp-dev-reference/top/volume-2-image-processing/filtering-functions-2/fixed-filters/filtersobel.html
         // so we need to negate it in-place.
->>>>>>> 5ef9a37f
         dst_im_dx.Neg_();
     } catch (const ::ipp::IwException &e) {
         // See comments in icv/include/ippicv_types.h for m_status meaning
