--- conflicted
+++ resolved
@@ -139,10 +139,7 @@
     pybind_core_linalg(m_core);
     pybind_core_kernel(m_core);
     pybind_core_hashmap(m_core);
-<<<<<<< HEAD
     pybind_core_sparse_tensor(m_core);
-=======
->>>>>>> 60505aec
 
     // opn3d::core::nns namespace.
     nns::pybind_core_nns(m_core);
