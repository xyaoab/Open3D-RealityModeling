--- conflicted
+++ resolved
@@ -7,9 +7,5 @@
     raycasting_scene.cpp
     tensormap.cpp
     trianglemesh.cpp
-<<<<<<< HEAD
-    tsdf_voxelgrid.cpp
-=======
->>>>>>> a019b78a
     voxel_block_grid.cpp
 )