--- conflicted
+++ resolved
@@ -4,9 +4,5 @@
     PointCloud.cpp
     TensorMap.cpp
     TriangleMesh.cpp
-<<<<<<< HEAD
-    TSDFVoxelGrid.cpp
-=======
->>>>>>> a019b78a
     VoxelBlockGrid.cpp
 )