# ----------------------------------------------------------------------------
# -                        Open3D: www.open3d.org                            -
# ----------------------------------------------------------------------------
# The MIT License (MIT)
#
# Copyright (c) 2018 www.open3d.org
#
# Permission is hereby granted, free of charge, to any person obtaining a copy
# of this software and associated documentation files (the "Software"), to deal
# in the Software without restriction, including without limitation the rights
# to use, copy, modify, merge, publish, distribute, sublicense, and/or sell
# copies of the Software, and to permit persons to whom the Software is
# furnished to do so, subject to the following conditions:
#
# The above copyright notice and this permission notice shall be included in
# all copies or substantial portions of the Software.
#
# THE SOFTWARE IS PROVIDED "AS IS", WITHOUT WARRANTY OF ANY KIND, EXPRESS OR
# IMPLIED, INCLUDING BUT NOT LIMITED TO THE WARRANTIES OF MERCHANTABILITY,
# FITNESS FOR A PARTICULAR PURPOSE AND NONINFRINGEMENT. IN NO EVENT SHALL THE
# AUTHORS OR COPYRIGHT HOLDERS BE LIABLE FOR ANY CLAIM, DAMAGES OR OTHER
# LIABILITY, WHETHER IN AN ACTION OF CONTRACT, TORT OR OTHERWISE, ARISING
# FROM, OUT OF OR IN CONNECTION WITH THE SOFTWARE OR THE USE OR OTHER DEALINGS
# IN THE SOFTWARE.
# ----------------------------------------------------------------------------

import open3d as o3d
import numpy as np

if o3d.__DEVICE_API__ == 'cuda':
    from open3d.cuda.pybind.core import (Dtype, DtypeCode, Device, cuda, nns,
                                         NoneType, TensorList, SizeVector,
                                         matmul as pybind_matmul, lstsq as
                                         pybind_lstsq, solve as pybind_solve,
                                         inv as pybind_inv, svd as pybind_svd)
else:
    from open3d.cpu.pybind.core import (Dtype, DtypeCode, Device, cuda, nns,
                                        NoneType, TensorList, SizeVector, matmul
                                        as pybind_matmul, lstsq as pybind_lstsq,
                                        solve as pybind_solve, inv as
                                        pybind_inv, svd as pybind_svd)

none = NoneType()


def _numpy_dtype_to_dtype(numpy_dtype):
    if numpy_dtype == np.float32:
        return Dtype.Float32
    elif numpy_dtype == np.float64:
        return Dtype.Float64
    elif numpy_dtype == np.int32:
        return Dtype.Int32
    elif numpy_dtype == np.int64:
        return Dtype.Int64
    elif numpy_dtype == np.uint8:
        return Dtype.UInt8
    elif numpy_dtype == np.uint16:
        return Dtype.UInt16
    elif numpy_dtype == np.bool:
        return Dtype.Bool
    else:
        raise ValueError("Unsupported numpy dtype:", numpy_dtype)


def cast_to_py_tensor(func):
    """
    Args:
        func: function returning a `o3d.pybind.core.Tensor`.

    Return:
        A function which returns a python object `Tensor`.
    """

    def _maybe_to_py_tensor(c_tensor):
        if isinstance(c_tensor, o3d.pybind.core.Tensor):
            py_tensor = Tensor([])
            py_tensor.shallow_copy_from(c_tensor)
            return py_tensor
        else:
            return c_tensor

    def wrapped_func(self, *args, **kwargs):
        result = func(self, *args, **kwargs)
        if isinstance(result, list):
            return [_maybe_to_py_tensor(val) for val in result]
        elif isinstance(result, tuple):
            return tuple([_maybe_to_py_tensor(val) for val in result])
        else:
            return _maybe_to_py_tensor(result)

    return wrapped_func


def _to_o3d_tensor_key(key):

    if isinstance(key, int):
        return o3d.pybind.core.TensorKey.index(key)
    elif isinstance(key, slice):
        return o3d.pybind.core.TensorKey.slice(
            none if key.start == None else key.start,
            none if key.stop == None else key.stop,
            none if key.step == None else key.step)
    elif isinstance(key, (tuple, list)):
        key = np.array(key).astype(np.int64)
        return o3d.pybind.core.TensorKey.index_tensor(Tensor(key))
    elif isinstance(key, np.ndarray):
        key = key.astype(np.int64)
        return o3d.pybind.core.TensorKey.index_tensor(Tensor(key))
    elif isinstance(key, Tensor):
        return o3d.pybind.core.TensorKey.index_tensor(key)
    else:
        raise TypeError("Invalid key type {}.".format(type(key)))


@cast_to_py_tensor
def matmul(lhs, rhs):
    """
    Matrix multiplication between Tensor \param lhs and Tensor \param rhs

    Args:
      lhs: Tensor of shape (m, k)
      rhs: Tensor of shape (k, n)

    Returns:
      Tensor of shape (m, n)

    - Both tensors should share the same device and dtype.
    - Int32, Int64, Float32, Float64 are supported,
      but results of big integers' matmul are not guaranteed, overflow can
      happen.
    """
    return pybind_matmul(lhs, rhs)


@cast_to_py_tensor
def solve(lhs, rhs):
    """
    Returns X by solving linear system AX = B with LU decomposition,
    where A is Tensor \param lhs and B is Tensor \param rhs.

    Args:
      lhs: Tensor of shape (n, n)
      rhs: Tensor of shape (n, k)

    Returns:
      Tensor of shape (n, k)

    - Both tensors should share the same device and dtype.
    - Float32 and Float64 are supported.
    """
    return pybind_solve(lhs, rhs)


@cast_to_py_tensor
def lstsq(lhs, rhs):
    """
    Returns X by solving linear system AX = B with QR decomposition,
    where A is Tensor \param lhs and B is Tensor \param rhs.

    Args:
      lhs: Tensor of shape (m, n), m >= n and is a full rank matrix.
      rhs: Tensor of shape (m, k)

    Returns:
      Tensor of shape (n, k)

    - Both tensors should share the same device and dtype.
    - Float32 and Float64 are supported.
    """
    return pybind_lstsq(lhs, rhs)


@cast_to_py_tensor
def inv(val):
    """
    Returns matrix's inversion with LU decomposition.

    Args:
      val: Tensor of shape (m, m) and is an invertable matrix

    Returns:
      Tensor of shape (m, m)

    - Float32 and Float64 are supported.
    """
    return pybind_inv(val)


@cast_to_py_tensor
def svd(val):
    """
    Returns matrix's SVD decomposition: U S VT = A, where A is Tensor \param val.

    Args:
      val: Tensor of shape (m, n).

    Returns: a tuple of tensors:
      U: Tensor of shape (m, n)
      S: Tensor of shape (min(m, n))
      VT: Tensor of shape (n, n)

    - Float32 and Float64 are supported.
    """
    return pybind_svd(val)


class Tensor(o3d.pybind.core.Tensor):
    """
    Open3D Tensor class. A Tensor is a view of data blob with shape, strides
    and etc. Tensor can be used to perform numerical operations.
    """

    def __init__(self, data, dtype=None, device=None):
        if isinstance(data, (tuple, list, int, float)):
            data = np.array(data)
        if not isinstance(data, np.ndarray):
            raise ValueError("data must be a list, tuple, or Numpy array.")
        if dtype is None:
            dtype = _numpy_dtype_to_dtype(data.dtype)
        if device is None:
            device = Device("CPU:0")
        super(Tensor, self).__init__(data, dtype, device)

    @cast_to_py_tensor
    def __getitem__(self, key):
        t = self
        if isinstance(key, tuple):
            o3d_tensor_keys = [_to_o3d_tensor_key(k) for k in key]
            t = super(Tensor, self)._getitem_vector(o3d_tensor_keys)
        elif isinstance(key, (int, slice, list, np.ndarray, Tensor)):
            t = super(Tensor, self)._getitem(_to_o3d_tensor_key(key))
        else:
            raise TypeError("Invalid type {} for getitem.".format(type(key)))
        return t

    @cast_to_py_tensor
    def __setitem__(self, key, value):
        if not isinstance(value, Tensor):
            value = Tensor(value, self.dtype, self.device)
        if isinstance(key, tuple):
            o3d_tensor_keys = [_to_o3d_tensor_key(k) for k in key]
            super(Tensor, self)._setitem_vector(o3d_tensor_keys, value)
        elif isinstance(key, (int, slice, list, np.ndarray, Tensor)):
            super(Tensor, self)._setitem(_to_o3d_tensor_key(key), value)
        else:
            raise TypeError("Invalid type {} for getitem.".format(type(key)))
        return self

    @staticmethod
    @cast_to_py_tensor
    def empty(shape, dtype, device=Device("CPU:0")):
        """
        Create a tensor with uninitilized values.

        Args:
            shape (list, tuple, SizeVector): Shape of the tensor.
            dtype (Dtype): Data type of the tensor.
            device (Device): Device where the tensor is created.
        """
        if not isinstance(shape, SizeVector):
            shape = SizeVector(shape)
        return super(Tensor, Tensor).empty(shape, dtype, device)

    @staticmethod
    @cast_to_py_tensor
    def full(shape, fill_value, dtype, device=Device("CPU:0")):
        """
        Create a tensor with fill with the specified value.

        Args:
            shape (list, tuple, SizeVector): Shape of the tensor.
            fill_value (scalar): The value to be filled.
            dtype (Dtype): Data type of the tensor.
            device (Device): Device where the tensor is created.
        """
        if not isinstance(shape, SizeVector):
            shape = SizeVector(shape)
        return super(Tensor, Tensor).full(shape, fill_value, dtype, device)

    @staticmethod
    @cast_to_py_tensor
    def zeros(shape, dtype, device=Device("CPU:0")):
        """
        Create a tensor with fill with zeros.

        Args:
            shape (list, tuple, SizeVector): Shape of the tensor.
            dtype (Dtype): Data type of the tensor.
            device (Device): Device where the tensor is created.
        """
        if not isinstance(shape, SizeVector):
            shape = SizeVector(shape)
        return super(Tensor, Tensor).zeros(shape, dtype, device)

    @staticmethod
    @cast_to_py_tensor
    def ones(shape, dtype, device=Device("CPU:0")):
        """
        Create a tensor with fill with ones.

        Args:
            shape (list, tuple, SizeVector): Shape of the tensor.
            dtype (Dtype): Data type of the tensor.
            device (Device): Device where the tensor is created.
        """
        if not isinstance(shape, SizeVector):
            shape = SizeVector(shape)
        return super(Tensor, Tensor).ones(shape, dtype, device)

    @staticmethod
    @cast_to_py_tensor
    def eye(n, dtype=Dtype.Float64, device=Device("CPU:0")):
        """
        Create an identity square matrix.

        Args:
            n (int): size of square matrix
            dtype (Dtype): Data type of the tensor.
            device (Device): Device where the tensor is created.
        """
        return super(Tensor, Tensor).eye(n, dtype, device)

    @staticmethod
    @cast_to_py_tensor
    def diag(value):
        """
        Create an diagonal square matrix.

        Args:
            value (Tensor): array of numbers on the diagonal
        """
        return super(Tensor, Tensor).diag(value)

    @cast_to_py_tensor
    def cuda(self, device_id=0):
        """
        Returns a copy of this tensor in CUDA memory.

        Args:
            device_id: CUDA device id.
        """
        return super(Tensor, self).cuda(device_id)

    @cast_to_py_tensor
    def cpu(self):
        """
        Returns a copy of this tensor in CPU.

        If the Tensor is already in CPU, then no copy is performed.
        """
        return super(Tensor, self).cpu()

    def numpy(self):
        """
        Returns this tensor as a NumPy array. This tensor must be a CPU tensor,
        and the returned NumPy array shares the same memory as this tensor.
        Changes to the NumPy array will be reflected in the original tensor and
        vice versa.
        """
        return super(Tensor, self).numpy()

    @staticmethod
    @cast_to_py_tensor
    def from_numpy(np_array):
        """
        Returns a Tensor from NumPy array. The resulting tensor is a CPU tensor
        that shares the same memory as the NumPy array. Changes to the tensor
        will be reflected in the original NumPy array and vice versa.

        Args:
            np_array: The Numpy array to be converted from.
        """
        return super(Tensor, Tensor).from_numpy(np_array)

    def to_dlpack(self):
        """
        Returns a DLPack PyCapsule representing this tensor.
        """
        return super(Tensor, self).to_dlpack()

    @staticmethod
    @cast_to_py_tensor
    def from_dlpack(dlpack):
        """
        Returns a tensor converted from DLPack PyCapsule.
        """
        return super(Tensor, Tensor).from_dlpack(dlpack)

    @cast_to_py_tensor
    def add(self, value):
        """
        Adds a tensor and returns the resulting tensor.
        """
        return super(Tensor, self).add(value)

    @cast_to_py_tensor
    def add_(self, value):
        """
        Inplace version of Tensor.add.
        """
        return super(Tensor, self).add_(value)

    @cast_to_py_tensor
    def sub(self, value):
        """
        Substracts a tensor and returns the resulting tensor.
        """
        return super(Tensor, self).sub(value)

    @cast_to_py_tensor
    def sub_(self, value):
        """
        Inplace version of Tensor.sub.
        """
        return super(Tensor, self).sub_(value)

    @cast_to_py_tensor
    def mul(self, value):
        """
        Multiplies a tensor and returns the resulting tensor.
        """
        return super(Tensor, self).mul(value)

    @cast_to_py_tensor
    def mul_(self, value):
        """
        Inplace version of Tensor.mul.
        """
        return super(Tensor, self).mul_(value)

    @cast_to_py_tensor
    def div(self, value):
        """
        Divides a tensor and returns the resulting tensor.
        """
        return super(Tensor, self).div(value)

    @cast_to_py_tensor
    def div_(self, value):
        """
        Inplace version of Tensor.div.
        """
        return super(Tensor, self).div_(value)

    @cast_to_py_tensor
    def abs(self):
        """
        Returns element-wise absolute value of a tensor.
        """
        return super(Tensor, self).abs()

    @cast_to_py_tensor
    def abs_(self):
        """
        Inplace version of Tensor.abs.
        """
        return super(Tensor, self).abs_()

    @cast_to_py_tensor
    def logical_and(self, value):
        """
        Element-wise logical and operation.

        If the tensor is not boolean, zero will be treated as False, while
        non-zero values will be treated as True.
        """
        return super(Tensor, self).logical_and(value)

    @cast_to_py_tensor
    def logical_and_(self, value):
        """
        Inplace version of Tensor.logical_and.

        This operation won't change the tensor's dtype.
        """
        return super(Tensor, self).logical_and_(value)

    @cast_to_py_tensor
    def logical_or(self, value):
        """
        Element-wise logical or operation.

        If the tensor is not boolean, zero will be treated as False, while
        non-zero values will be treated as True.
        """
        return super(Tensor, self).logical_or(value)

    @cast_to_py_tensor
    def logical_or_(self, value):
        """
        Inplace version of Tensor.logical_or.

        This operation won't change the tensor's dtype.
        """
        return super(Tensor, self).logical_or_(value)

    @cast_to_py_tensor
    def logical_xor(self, value):
        """
        Element-wise logical exclusive-or operation.

        If the tensor is not boolean, zero will be treated as False, while
        non-zero values will be treated as True.
        """
        return super(Tensor, self).logical_xor(value)

    @cast_to_py_tensor
    def logical_xor_(self, value):
        """
        Inplace version of Tensor.logical_xor.

        This operation won't change the tensor's dtype.
        """
        return super(Tensor, self).logical_xor_(value)

    @cast_to_py_tensor
    def gt(self, value):
        """
        Element-wise greater than operation, returning a new boolean tensor.
        """
        return super(Tensor, self).gt(value)

    @cast_to_py_tensor
    def gt_(self, value):
        """
        Inplace version of Tensor.gt.

        This operation won't change the tensor's dtype.
        """
        return super(Tensor, self).gt_(value)

    @cast_to_py_tensor
    def lt(self, value):
        """
        Element-wise less than operation, returning a new boolean tensor.
        """
        return super(Tensor, self).lt(value)

    @cast_to_py_tensor
    def lt_(self, value):
        """
        Inplace version of Tensor.lt.

        This operation won't change the tensor's dtype.
        """
        return super(Tensor, self).lt_(value)

    @cast_to_py_tensor
    def ge(self, value):
        """
        Element-wise greater-than-or-equals-to operation, returning a new
        boolean tensor.
        """
        return super(Tensor, self).ge(value)

    @cast_to_py_tensor
    def ge_(self, value):
        """
        Inplace version of Tensor.ge.

        This operation won't change the tensor's dtype.
        """
        return super(Tensor, self).ge_(value)

    @cast_to_py_tensor
    def le(self, value):
        """
        Element-wise less-than-or-equals-to than operation, returning a new
        boolean tensor.
        """
        return super(Tensor, self).le(value)

    @cast_to_py_tensor
    def le_(self, value):
        """
        Inplace version of Tensor.le.

        This operation won't change the tensor's dtype.
        """
        return super(Tensor, self).le_(value)

    @cast_to_py_tensor
    def eq(self, value):
        """
        Element-wise equal operation, returning a new boolean tensor.
        """
        return super(Tensor, self).eq(value)

    @cast_to_py_tensor
    def eq_(self, value):
        """
        Inplace version of Tensor.eq.

        This operation won't change the tensor's dtype.
        """
        return super(Tensor, self).eq_(value)

    @cast_to_py_tensor
    def ne(self, value):
        """
        Element-wise not-equal operation, returning a new boolean tensor.
        """
        return super(Tensor, self).ne(value)

    @cast_to_py_tensor
    def ne_(self, value):
        """
        Inplace version of Tensor.ne.

        This operation won't change the tensor's dtype.
        """
        return super(Tensor, self).ne_(value)

    @cast_to_py_tensor
    def to(self, dtype, copy=False):
        """
        Returns a tensor with the specified dtype.

        Args:
            dtype: The targeted dtype to convert to.
            copy: If true, a new tensor is always created; if false, the copy
                  is avoided when the original tensor already have the targeted
                  dtype.
        """
        return super(Tensor, self).to(dtype, copy)

    @cast_to_py_tensor
    def contiguous(self):
        """
        Returns a contiguous Tensor containing the same data in the same device.
        If self tensor is already contiguous, the same underlying memory will be
        used.
        """
        return super(Tensor, self).contiguous()

    @cast_to_py_tensor
    def T(self):
        """
        Expects input to be <= 2-D Tensor by swapping dimension 0 and 1.
        0-D and 1-D Tensor remains the same.
        """
        return super(Tensor, self).T()

    @cast_to_py_tensor
    def nonzero(self, as_tuple=False):
        if as_tuple:
            return super(Tensor, self)._non_zero_numpy()
        else:
            return super(Tensor, self)._non_zero()

    @cast_to_py_tensor
    def matmul(self, value):
        """
        Matrix multiplication between Tensor \param self and Tensor \param value

        Args:
          self: Tensor of shape (m, k)
          value: Tensor of shape (k, n)

        Returns:
          Tensor of shape (m, n)

        - Both tensors should share the same device and dtype.
        - Int32, Int64, Float32, Float64 are supported,
          but results of big integers' matmul are not guaranteed, overflow can
          happen.
        """
        return super(Tensor, self).matmul(value)

    @cast_to_py_tensor
    def solve(self, value):
        """
        Returns X by solving linear system AX = B with LU decomposition,
        where A is Tensor \param self and B is Tensor \param value.

        Args:
          self: Tensor of shape (n, n)
          value: Tensor of shape (n, k)

        Returns:
          Tensor of shape (n, k)

        - Both tensors should share the same device and dtype.
        - Float32 and Float64 are supported.
        """
        return super(Tensor, self).solve(value)

    @cast_to_py_tensor
    def lstsq(self, value):
        """
        Returns X by solving linear system AX = B with QR decomposition,
        where A is Tensor \param self and B is Tensor \param value.
        Use it only when A is non-square.

        Args:
          self: Tensor of shape (m, n), m >= n and is a full rank matrix.
          value: Tensor of shape (m, k)

        Returns:
          Tensor of shape (n, k)

        - Both tensors should share the same device and dtype.
        - Float32 and Float64 are supported.
        - The result can be unexpected when A is not a full-rank matrix and the
          backend is cuda.
        """
        return super(Tensor, self).lstsq(value)

    @cast_to_py_tensor
    def inv(self):
        """
        Returns matrix's inversion with LU decomposition.

        Args:
          self: Tensor of shape (m, m) and is an invertable matrix

        Returns:
          Tensor of shape (m, m)

        - Float32 and Float64 are supported.
        """
        return super(Tensor, self).inv()

    @cast_to_py_tensor
    def svd(self):
        """
        Returns matrix's SVD decomposition: U S VT = A, where A is Tensor
        \param self.

        Args:
          self: Tensor of shape (m, n).

        Returns: a tuple of tensors:
          U: Tensor of shape (m, n)
          S: Tensor of shape (min(m, n))
          VT: Tensor of shape (n, n)

        - Float32 and Float64 are supported.
        """
        return super(Tensor, self).svd()

    def __add__(self, value):
        return self.add(value)

    def __radd__(self, value):
        return self.add(value)

    def __iadd__(self, value):
        return self.add_(value)

    def __sub__(self, value):
        return self.sub(value)

    def __rsub__(self, value):
        return Tensor.full((), value, self.dtype, self.device) - self

    def __isub__(self, value):
        return self.sub_(value)

    def __mul__(self, value):
        return self.mul(value)

    def __rmul__(self, value):
        return self.mul(value)

    def __matmul__(self, value):
        return self.matmul(value)

    def __imul__(self, value):
        return self.mul_(value)

    def __truediv__(self, value):
        # True div and floor div are the same for Tensor.
        return self.div(value)

    def __rtruediv__(self, value):
        return Tensor.full((), value, self.dtype, self.device) / self

    def __itruediv__(self, value):
        # True div and floor div are the same for Tensor.
        return self.div_(value)

    def __floordiv__(self, value):
        # True div and floor div are the same for Tensor.
        return self.div(value)

    def __rfloordiv__(self, value):
        # True div and floor div are the same for Tensor.
        return Tensor.full((), value, self.dtype, self.device) // self

    def __ifloordiv__(self, value):
        # True div and floor div are the same for Tensor.
        return self.div_(value)

    def _reduction_dim_to_size_vector(self, dim):
        if dim is None:
            return SizeVector(list(range(self.ndim)))
        elif isinstance(dim, int):
            return SizeVector([dim])
        elif isinstance(dim, list) or isinstance(dim, tuple):
            return SizeVector(dim)
        else:
            raise TypeError(
                "dim must be int, list or tuple, but was {}.".format(type(dim)))

    @cast_to_py_tensor
    def sum(self, dim=None, keepdim=False):
        """
        Returns the sum along each the specified dimension `dim`. If `dim` is
        None, the reduction happens for all elements of the tensor. If `dim` is
        a list or tuple, the reduction happens in all of the specified `dim`.
        """
        dim = self._reduction_dim_to_size_vector(dim)
        return super(Tensor, self).sum(dim, keepdim)

    @cast_to_py_tensor
    def mean(self, dim=None, keepdim=False):
        """
        Returns the mean along each the specified dimension `dim`. If `dim` is
        None, the reduction happens for all elements of the tensor. If `dim` is
        a list or tuple, the reduction happens in all of the specified `dim`.
        """
        dim = self._reduction_dim_to_size_vector(dim)
        return super(Tensor, self).mean(dim, keepdim)

    @cast_to_py_tensor
    def prod(self, dim=None, keepdim=False):
        """
        Returns the product along each the specified dimension `dim`. If
        `dim` is None, the reduction happens for all elements of the tensor.
        If `dim` is a list or tuple, the reduction happens in all of the
        specified `dim`.
        """
        dim = self._reduction_dim_to_size_vector(dim)
        return super(Tensor, self).prod(dim, keepdim)

    @cast_to_py_tensor
    def min(self, dim=None, keepdim=False):
        """
        Returns the min along each the specified dimension `dim`. If
        `dim` is None, the reduction happens for all elements of the tensor.
        If `dim` is a list or tuple, the reduction happens in all of the
        specified `dim`.

        Throws exception if the tensor has 0 element.
        """
        dim = self._reduction_dim_to_size_vector(dim)
        return super(Tensor, self).min(dim, keepdim)

    @cast_to_py_tensor
    def max(self, dim=None, keepdim=False):
        """
        Returns the max along each the specified dimension `dim`. If
        `dim` is None, the reduction happens for all elements of the tensor.
        If `dim` is a list or tuple, the reduction happens in all of the
        specified `dim`.

        Throws exception if the tensor has 0 element.
        """
        dim = self._reduction_dim_to_size_vector(dim)
        return super(Tensor, self).max(dim, keepdim)

    @cast_to_py_tensor
    def argmin(self, dim=None):
        """
        Returns minimum index of the tensor along the specified dimension. The
        returned tensor has dtype int64_t, and has the same shape as original
        tensor except that the reduced dimension is removed.

        Only one reduction dimension can be specified. If the specified
        dimension is None, the index is into the flattend tensor.
        """
        if dim is None:
            dim = self._reduction_dim_to_size_vector(list(range(self.ndim)))
        elif isinstance(dim, int):
            dim = self._reduction_dim_to_size_vector([dim])
        else:
            raise TypeError("dim must be int or None, but got {}.".format(dim))
        return super(Tensor, self).argmin_(dim)

    @cast_to_py_tensor
    def argmax(self, dim=None):
        """
        Returns maximum index of the tensor along the specified dimension. The
        returned tensor has dtype int64_t, and has the same shape as original
        tensor except that the reduced dimension is removed.

        Only one reduction dimension can be specified. If the specified
        dimension is None, the index is into the flattend tensor.
        """
        if dim is None:
            dim = self._reduction_dim_to_size_vector(list(range(self.ndim)))
        elif isinstance(dim, int):
            dim = self._reduction_dim_to_size_vector([dim])
        else:
            raise TypeError("dim must be int or None, but got {}.".format(dim))
        return super(Tensor, self).argmax_(dim)

    @cast_to_py_tensor
    def isclose(self, other, rtol=1e-5, atol=1e-8):
        """
        Element-wise test if the tensor value is close to other.
        - If the device is not the same: throws exception.
        - If the dtype is not the same: throws exception.
        - If the shape is not the same: throws exception.
        - For each element in the returned tensor:
          abs(self - other) <= (atol + rtol * abs(other)).
        """
        return super(Tensor, self).isclose(other, rtol, atol)

    def __lt__(self, value):
        return self.lt(value)

    def __le__(self, value):
        return self.le(value)

    def __eq__(self, value):
        return self.eq(value)

    def __ne__(self, value):
        return self.ne(value)

    def __gt__(self, value):
        return self.gt(value)

    def __ge__(self, value):
        return self.ge(value)

    @cast_to_py_tensor
    def item(self):
        """
        Returns scalar value of a scalar Tensor, the Tensor mush have empty
        shape ().
        """
        if self.dtype == Dtype.Float32:
            return super(Tensor, self)._item_float()
        elif self.dtype == Dtype.Float64:
            return super(Tensor, self)._item_double()
        elif self.dtype == Dtype.Int32:
            return super(Tensor, self)._item_int32_t()
        elif self.dtype == Dtype.Int64:
            return super(Tensor, self)._item_int64_t()
        elif self.dtype == Dtype.UInt8:
            return super(Tensor, self)._item_uint8_t()
        elif self.dtype == Dtype.UInt16:
            return super(Tensor, self)._item_uint16_t()
        elif self.dtype == Dtype.Bool:
            return super(Tensor, self)._item_bool()
        else:
            raise TypeError("Unspported type when calling item()")


class Hashmap(o3d.pybind.core.Hashmap):
    """
    Open3D Hashmap class. A Hashmap is a map from key to data wrapped by Tensors.
    """

    def __init__(self, init_capacity, dtype_key, dtype_value, device=None):
        super(Hashmap, self).__init__(init_capacity, dtype_key, dtype_value,
                                      device)

    @cast_to_py_tensor
    def insert(self, keys, values):
        return super(Hashmap, self).insert(keys, values)

    @cast_to_py_tensor
    def find(self, keys):
        return super(Hashmap, self).find(keys)

    @cast_to_py_tensor
    def activate(self, keys):
        return super(Hashmap, self).activate(keys)

    @cast_to_py_tensor
    def erase(self, keys):
        return super(Hashmap, self).erase(keys)

    @cast_to_py_tensor
    def unpack_iterators(self, iterators, masks):
        return super(Hashmap, self).unpack_iterators(iterators, masks)

    @cast_to_py_tensor
    def assign_iterators(self, iterators, values, masks=Tensor([])):
        return super(Hashmap, self).assign_iterators(iterators, values, masks)

<<<<<<< HEAD
class SparseTensor(o3d.pybind.core.SparseTensor):
    """
    Open3D Hashmap class. A Hashmap is a map from key to data wrapped by Tensors.
    """

    def __init__(self, coords, elems, insert=False):
        super(SparseTensor, self).__init__(coords, elems, insert)

    @cast_to_py_tensor
    def insert_entries(self, coords, elems):
        return super(SparseTensor, self).insert_entries(coords, elems)

    @cast_to_py_tensor
    def find_entries(self, coords):
        return super(SparseTensor, self).find_entries(coords)

    @cast_to_py_tensor
    def activate_entries(self, coords):
        return super(SparseTensor, self).activate_entries(coords)

    @cast_to_py_tensor
    def erase_entries(self, coords):
        return super(SparseTensor, self).erase(entries)

    @cast_to_py_tensor
    def get_elems_list(self, iterators):
        return super(SparseTensor, self).get_elems_list(iterators)
=======
    @cast_to_py_tensor
    def get_key_blob_as_tensor(self, shape, dtype):
        if not isinstance(shape, SizeVector):
            shape = SizeVector(shape)
        return super(Hashmap, self).get_key_blob_as_tensor(shape, dtype)

    @cast_to_py_tensor
    def get_value_blob_as_tensor(self, shape, dtype):
        if not isinstance(shape, SizeVector):
            shape = SizeVector(shape)
        return super(Hashmap, self).get_value_blob_as_tensor(shape, dtype)
>>>>>>> c87565bb
<|MERGE_RESOLUTION|>--- conflicted
+++ resolved
@@ -983,35 +983,6 @@
     def assign_iterators(self, iterators, values, masks=Tensor([])):
         return super(Hashmap, self).assign_iterators(iterators, values, masks)
 
-<<<<<<< HEAD
-class SparseTensor(o3d.pybind.core.SparseTensor):
-    """
-    Open3D Hashmap class. A Hashmap is a map from key to data wrapped by Tensors.
-    """
-
-    def __init__(self, coords, elems, insert=False):
-        super(SparseTensor, self).__init__(coords, elems, insert)
-
-    @cast_to_py_tensor
-    def insert_entries(self, coords, elems):
-        return super(SparseTensor, self).insert_entries(coords, elems)
-
-    @cast_to_py_tensor
-    def find_entries(self, coords):
-        return super(SparseTensor, self).find_entries(coords)
-
-    @cast_to_py_tensor
-    def activate_entries(self, coords):
-        return super(SparseTensor, self).activate_entries(coords)
-
-    @cast_to_py_tensor
-    def erase_entries(self, coords):
-        return super(SparseTensor, self).erase(entries)
-
-    @cast_to_py_tensor
-    def get_elems_list(self, iterators):
-        return super(SparseTensor, self).get_elems_list(iterators)
-=======
     @cast_to_py_tensor
     def get_key_blob_as_tensor(self, shape, dtype):
         if not isinstance(shape, SizeVector):
@@ -1023,4 +994,32 @@
         if not isinstance(shape, SizeVector):
             shape = SizeVector(shape)
         return super(Hashmap, self).get_value_blob_as_tensor(shape, dtype)
->>>>>>> c87565bb
+
+
+class SparseTensor(o3d.pybind.core.SparseTensor):
+    """
+    Open3D Hashmap class. A Hashmap is a map from key to data wrapped by Tensors.
+    """
+
+    def __init__(self, coords, elems, insert=False):
+        super(SparseTensor, self).__init__(coords, elems, insert)
+
+    @cast_to_py_tensor
+    def insert_entries(self, coords, elems):
+        return super(SparseTensor, self).insert_entries(coords, elems)
+
+    @cast_to_py_tensor
+    def find_entries(self, coords):
+        return super(SparseTensor, self).find_entries(coords)
+
+    @cast_to_py_tensor
+    def activate_entries(self, coords):
+        return super(SparseTensor, self).activate_entries(coords)
+
+    @cast_to_py_tensor
+    def erase_entries(self, coords):
+        return super(SparseTensor, self).erase(entries)
+
+    @cast_to_py_tensor
+    def get_elems_list(self, iterators):
+        return super(SparseTensor, self).get_elems_list(iterators)